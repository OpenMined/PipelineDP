[tool.poetry]
name = "pipelinedp"
version = "0.1.0"
description = ""
authors = ["Chinmay Shah <chinmayshah3899@gmail.com>", "Vadym Doroshenko <dvadym@google.com>"]
license = "Apache-2.0"

[tool.poetry.dependencies]
python = "^3.6"
apache-beam = "^2.29.0"
pyspark = "^3.1.1"
absl-py = "^0.12.0"
dataclasses = {version = "^0.8", python = "~3.6"}
numpy = "<1.21"
<<<<<<< HEAD
scipy = "^1.5"
=======
yapf = "^0.31.0"
>>>>>>> 33195093

[tool.poetry.dev-dependencies]

[build-system]
requires = ["poetry-core>=1.0.0"]
build-backend = "poetry.core.masonry.api"<|MERGE_RESOLUTION|>--- conflicted
+++ resolved
@@ -12,11 +12,8 @@
 absl-py = "^0.12.0"
 dataclasses = {version = "^0.8", python = "~3.6"}
 numpy = "<1.21"
-<<<<<<< HEAD
 scipy = "^1.5"
-=======
 yapf = "^0.31.0"
->>>>>>> 33195093
 
 [tool.poetry.dev-dependencies]
 
