--- conflicted
+++ resolved
@@ -386,7 +386,6 @@
             [("a", 1), ("a", 2), ("a", 3), ("a", 4), ("b", 5), ("b", 6),
              ("b", 7), ("b", 8)])
 
-<<<<<<< HEAD
     def test_local_group_by_key(self):
         some_dict = [("cheese", "brie"), ("bread", "sourdough"),
                      ("cheese", "swiss")]
@@ -635,8 +634,6 @@
         assert_laziness(self.ops.flat_map, str)
         assert_laziness(self.ops.sample_fixed_per_key, int)
 
-=======
->>>>>>> 84bbf457
 
 # TODO: Extend the proper Accumulator class once it's available.
 class SumAccumulator:
