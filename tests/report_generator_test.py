"""Report Generator Test"""

import unittest

import pipeline_dp
from pipeline_dp.aggregate_params import AggregateParams, Metrics
from pipeline_dp.report_generator import ReportGenerator


class ReportGeneratorTest(unittest.TestCase):

    def test_report_empty(self):
        self.assertEqual("", ReportGenerator(None).report())

    def test_report_params(self):
<<<<<<< HEAD
        test_report = ("Differential private: Computing metrics: "
                       "['p', 'c', 'm', 's', 'v']"
                       "\n1. Eat between (1, 5) snacks"
                       "\n2. Eat a maximum of snack varieties total: 2"
                       "\n3. Eat a maximum of a single snack variety: 1")
=======
        test_report = (
            "Differentially private: Computing <Metrics: "
            "['privacy_id_count', 'count', 'mean', 'sum', 'variance']>"
            "\n1. Eat between (1, 5) snacks"
            "\n2. Eat a maximum of snack varieties total: 2"
            "\n3. Eat a maximum of a single snack variety: 1")
>>>>>>> 8af40fb6
        params = AggregateParams(noise_kind=pipeline_dp.NoiseKind.GAUSSIAN,
                                 max_partitions_contributed=2,
                                 max_contributions_per_partition=1,
                                 low=1,
                                 high=5,
                                 metrics=[
                                     Metrics.PRIVACY_ID_COUNT, Metrics.COUNT,
                                     Metrics.MEAN, Metrics.SUM, Metrics.VAR
                                 ])
        generated_report = aggregate_stub(params)
        self.assertIn(test_report, generated_report)


def aggregate_stub(params: AggregateParams) -> str:
    report_generator = ReportGenerator(params)
    report_generator.add_stage(f"Eat between {params.low, params.high} snacks")
    report_generator.add_stage(("Eat a maximum of snack varieties total: "
                                f"{params.max_partitions_contributed}"))
    report_generator.add_stage(("Eat a maximum of a single snack variety: "
                                f"{params.max_contributions_per_partition}"))
    return report_generator.report()


if __name__ == "__main__":
    unittest.main()<|MERGE_RESOLUTION|>--- conflicted
+++ resolved
@@ -13,20 +13,12 @@
         self.assertEqual("", ReportGenerator(None).report())
 
     def test_report_params(self):
-<<<<<<< HEAD
-        test_report = ("Differential private: Computing metrics: "
-                       "['p', 'c', 'm', 's', 'v']"
-                       "\n1. Eat between (1, 5) snacks"
-                       "\n2. Eat a maximum of snack varieties total: 2"
-                       "\n3. Eat a maximum of a single snack variety: 1")
-=======
         test_report = (
             "Differentially private: Computing <Metrics: "
             "['privacy_id_count', 'count', 'mean', 'sum', 'variance']>"
             "\n1. Eat between (1, 5) snacks"
             "\n2. Eat a maximum of snack varieties total: 2"
             "\n3. Eat a maximum of a single snack variety: 1")
->>>>>>> 8af40fb6
         params = AggregateParams(noise_kind=pipeline_dp.NoiseKind.GAUSSIAN,
                                  max_partitions_contributed=2,
                                  max_contributions_per_partition=1,
