from pipeline_dp import dp_computations
import unittest
import typing
from unittest.mock import patch

import numpy as np
import pipeline_dp
from pipeline_dp import aggregate_params as agg
from pipeline_dp.dp_computations import MeanVarParams
import pipeline_dp.accumulator as accumulator


class CompoundAccumulatorTest(unittest.TestCase):

    def test_with_mean_and_sum_squares(self):
        mean_acc = MeanAccumulator(params=[], values=[])
        sum_squares_acc = SumOfSquaresAccumulator(params=[], values=[])
        compound_accumulator = accumulator.CompoundAccumulator(
            [mean_acc, sum_squares_acc])

        compound_accumulator.add_value(3)
        compound_accumulator.add_value(4)

        computed_metrics = compound_accumulator.compute_metrics()
        self.assertTrue(
            isinstance(compound_accumulator, accumulator.CompoundAccumulator))
        self.assertEqual(len(computed_metrics), 2)
        self.assertEqual(computed_metrics, [3.5, 25])

    def test_adding_accumulator(self):
        mean_acc1 = MeanAccumulator(params=None, values=[5])
        sum_squares_acc1 = SumOfSquaresAccumulator(params=None, values=[5])
        compound_accumulator = accumulator.CompoundAccumulator(
            [mean_acc1, sum_squares_acc1])

        mean_acc2 = MeanAccumulator(params=[], values=[])
        sum_squares_acc2 = SumOfSquaresAccumulator(params=[], values=[])
        to_be_added_compound_accumulator = accumulator.CompoundAccumulator(
            [mean_acc2, sum_squares_acc2])

        to_be_added_compound_accumulator.add_value(4)

        compound_accumulator.add_accumulator(to_be_added_compound_accumulator)
        compound_accumulator.add_value(3)

        computed_metrics = compound_accumulator.compute_metrics()
        self.assertEqual(len(computed_metrics), 2)
        self.assertEqual(computed_metrics, [4, 50])

    def test_adding_mismatched_accumulator_order_raises_exception(self):
        mean_acc1 = MeanAccumulator(params=[], values=[11])
        sum_squares_acc1 = SumOfSquaresAccumulator(params=[], values=[1])
        mean_acc2 = MeanAccumulator(params=[], values=[22])
        sum_squares_acc2 = SumOfSquaresAccumulator(params=[], values=[2])

        base_compound_accumulator = accumulator.CompoundAccumulator(
            [mean_acc1, sum_squares_acc1])
        to_add_compound_accumulator = accumulator.CompoundAccumulator(
            [sum_squares_acc2, mean_acc2])

        with self.assertRaises(TypeError) as context:
            base_compound_accumulator.add_accumulator(
                to_add_compound_accumulator)
        self.assertEqual(
            "The type of the accumulators don't match at index 0. "
            "MeanAccumulator != SumOfSquaresAccumulator."
            "", str(context.exception))

    def test_adding_mismatched_accumulator_length_raises_exception(self):
        mean_acc1 = MeanAccumulator(params=[], values=[11])
        sum_squares_acc1 = SumOfSquaresAccumulator(params=[], values=[1])
        mean_acc2 = MeanAccumulator(params=[], values=[22])

        base_compound_accumulator = accumulator.CompoundAccumulator(
            [mean_acc1, sum_squares_acc1])
        to_add_compound_accumulator = accumulator.CompoundAccumulator(
            [mean_acc2])

        with self.assertRaises(ValueError) as context:
            base_compound_accumulator.add_accumulator(
                to_add_compound_accumulator)
        self.assertEqual(
            "Accumulators in the input are not of the same size. "
            "Expected size = 2 received size = 1.", str(context.exception))

    def test_serialization_single_accumulator(self):
        mean_acc = MeanAccumulator(params=[], values=[5, 6])

        serialized_obj = mean_acc.serialize()
        deserialized_obj = accumulator.Accumulator.deserialize(serialized_obj)

        self.assertIsInstance(deserialized_obj, MeanAccumulator)
        self.assertEqual(mean_acc.sum, deserialized_obj.sum)
        self.assertEqual(mean_acc.count, deserialized_obj.count)

    def test_serialization_compound_accumulator(self):
        mean_acc = MeanAccumulator(params=[], values=[15])
        sum_squares_acc = SumOfSquaresAccumulator(params=[], values=[1])
        compound_accumulator = accumulator.CompoundAccumulator(
            [mean_acc, sum_squares_acc])

        serialized_obj = compound_accumulator.serialize()
        deserialized_obj = accumulator.Accumulator.deserialize(serialized_obj)

        self.assertIsInstance(deserialized_obj, accumulator.CompoundAccumulator)

        self.assertEqual(len(deserialized_obj.accumulators), 2)
        self.assertIsInstance(deserialized_obj.accumulators[0], MeanAccumulator)
        self.assertIsInstance(deserialized_obj.accumulators[1],
                              SumOfSquaresAccumulator)
        self.assertEqual(deserialized_obj.compute_metrics(),
                         compound_accumulator.compute_metrics())

    def test_serialization_with_incompatible_serialized_object(self):
        mean_accumulator = MeanAccumulator(params=[], values=[15])

        serialized_obj = mean_accumulator.serialize()

        with self.assertRaises(TypeError) as context:
            SumOfSquaresAccumulator.deserialize(serialized_obj)
        self.assertEqual("The deserialized object is not of the right type.",
                         str(context.exception))


class GenericAccumulatorTest(unittest.TestCase):

    def test_merge_accumulators(self):
        mean_accumulator1 = MeanAccumulator(params=[], values=[15])
        mean_accumulator2 = MeanAccumulator(params=[], values=[5])

        merged_accumulator = accumulator.merge(
            [mean_accumulator1, mean_accumulator2])

        self.assertEqual(merged_accumulator.compute_metrics(), 10)

        vec_params = dp_computations.AdditiveVectorNoiseParams(
            eps=0, delta=0, max_norm=0,
            l0_sensitivity=0, linf_sensitivit=0,
            norm_kind="linf", 
            noise_kind=pipeline_dp.NoiseKind.GAUSSIAN
        )
        vec_sum_accumulator1 = accumulator.VectorSummationAccumulator(
            params=vec_params, values=[(15, 2)])
        vec_sum_accumulator2 = accumulator.VectorSummationAccumulator(
            params=vec_params, values=[(27, 40)])
        merged_accumulator = accumulator.merge(
            [vec_sum_accumulator1, vec_sum_accumulator2])

        with patch("pipeline_dp.dp_computations.add_noise_vector", new=mock_add_noise_vector):
            self.assertEqual(tuple(merged_accumulator.compute_metrics()), (42, 42))

    def test_merge_diff_type_throws_type_error(self):
        mean_accumulator1 = MeanAccumulator(params=[], values=[15])
        sum_squares_acc = SumOfSquaresAccumulator(params=[], values=[1])
        vec_params = dp_computations.AdditiveVectorNoiseParams(
            eps=0, delta=0, max_norm=0,
            l0_sensitivity=0, linf_sensitivit=0,
            norm_kind="linf", 
            noise_kind=pipeline_dp.NoiseKind.GAUSSIAN
        )
        vec_sum_accumulator = accumulator.VectorSummationAccumulator(
            params=vec_params, values=[(27, 40)])

        with self.assertRaises(TypeError) as context:
            accumulator.merge([mean_accumulator1, sum_squares_acc])

        self.assertIn("The accumulator to be added is not of the same type"
                      "", str(context.exception))

        with self.assertRaises(TypeError) as context:
            accumulator.merge([vec_sum_accumulator, sum_squares_acc])

        self.assertIn("The accumulator to be added is not of the same type"
                      "", str(context.exception))

    @patch('pipeline_dp.accumulator.create_accumulator_params')
    def test_accumulator_factory(self, mock_create_accumulator_params_function):
        aggregate_params = pipeline_dp.AggregateParams([agg.Metrics.MEAN], 5, 3)
        budget_accountant = pipeline_dp.BudgetAccountant(1, 0.01)

        values = [10]
        mock_create_accumulator_params_function.return_value = [
            accumulator.AccumulatorParams(MeanAccumulator, None)
        ]

        accumulator_factory = accumulator.AccumulatorFactory(
            aggregate_params, budget_accountant)
        accumulator_factory.initialize()
        created_accumulator = accumulator_factory.create(values)

        self.assertTrue(isinstance(created_accumulator, MeanAccumulator))
        self.assertEqual(created_accumulator.compute_metrics(), 10)
        mock_create_accumulator_params_function.assert_called_with(
            aggregate_params, budget_accountant)

    @patch('pipeline_dp.accumulator.create_accumulator_params')
    def test_accumulator_factory_multiple_types(
            self, mock_create_accumulator_params_function):
        aggregate_params = pipeline_dp.AggregateParams(
            [agg.Metrics.MEAN, agg.Metrics.VAR], 5, 3)
        budget_accountant = pipeline_dp.BudgetAccountant(1, 0.01)
        values = [10]

        mock_create_accumulator_params_function.return_value = [
            accumulator.AccumulatorParams(MeanAccumulator, None),
            accumulator.AccumulatorParams(SumOfSquaresAccumulator, None)
        ]

        accumulator_factory = accumulator.AccumulatorFactory(
            aggregate_params, budget_accountant)
        accumulator_factory.initialize()
        created_accumulator = accumulator_factory.create(values)

        self.assertTrue(
            isinstance(created_accumulator, accumulator.CompoundAccumulator))
        self.assertEqual(created_accumulator.compute_metrics(), [10, 100])
        mock_create_accumulator_params_function.assert_called_with(
            aggregate_params, budget_accountant)

    def test_create_accumulator_params_with_count_params(self):
        acc_params = accumulator.create_accumulator_params(
            aggregation_params=pipeline_dp.AggregateParams(
                metrics=[pipeline_dp.Metrics.COUNT],
                max_partitions_contributed=4,
                max_contributions_per_partition=5,
                budget_weight=1),
            budget_accountant=pipeline_dp.BudgetAccountant(1, 0.01))
        self.assertEqual(len(acc_params), 1)
        self.assertEqual(acc_params[0].accumulator_type,
                         accumulator.CountAccumulator)
        self.assertTrue(isinstance(acc_params[0].constructor_params,
                                   accumulator.CountParams))


class MeanAccumulator(accumulator.Accumulator):

    def __init__(self, params, values: typing.Iterable[float] = []):
        self.sum = sum(values)
        self.count = len(values)
        self.params = params

    def add_value(self, v):
        self.sum += v
        self.count += 1
        return self

    def add_accumulator(self,
                        accumulator: 'MeanAccumulator') -> 'MeanAccumulator':
        self._check_mergeable(accumulator)
        self.sum += accumulator.sum
        self.count += accumulator.count
        return self

    def compute_metrics(self):
        if self.count == 0:
            return float('NaN')
        return self.sum / self.count


# Accumulator classes for testing
class SumOfSquaresAccumulator(accumulator.Accumulator):

    def __init__(self, params, values: typing.Iterable[float] = []):
        self.sum_squares = sum([value * value for value in values])
        self.params = params

    def add_value(self, v):
        self.sum_squares += v * v
        return self

    def add_accumulator(
            self, accumulator: 'SumOfSquaresAccumulator'
    ) -> 'SumOfSquaresAccumulator':
        self._check_mergeable(accumulator)
        self.sum_squares += accumulator.sum_squares
        return self

    def compute_metrics(self):
        return self.sum_squares


class CountAccumulatorTest(unittest.TestCase):

    def test_without_noise(self):
        count_accumulator = accumulator.CountAccumulator(
            accumulator.CountParams(), list(range(5)))
        self.assertEqual(count_accumulator.compute_metrics(), 5)

        count_accumulator = accumulator.CountAccumulator(
            accumulator.CountParams(), 'a' * 50)
        self.assertEqual(count_accumulator.compute_metrics(), 50)

        count_accumulator = accumulator.CountAccumulator(
            accumulator.CountParams(), list(range(50)))
        count_accumulator.add_value(49)
        self.assertEqual(count_accumulator.compute_metrics(), 51)

        count_accumulator_1 = accumulator.CountAccumulator(
            accumulator.CountParams(), list(range(50)))
        count_accumulator_2 = accumulator.CountAccumulator(
            accumulator.CountParams(), 'a' * 50)
        count_accumulator_1.add_accumulator(count_accumulator_2)
        self.assertEqual(count_accumulator_1.compute_metrics(), 100)


class SumAccumulatorTest(unittest.TestCase):

    def test_without_noise(self):
        no_noise = MeanVarParams(eps=1,
                                 delta=1,
                                 low=0,
                                 high=0,
                                 max_partitions_contributed=1,
                                 max_contributions_per_partition=1,
                                 noise_kind=pipeline_dp.NoiseKind.GAUSSIAN)
        sum_accumulator = accumulator.SumAccumulator(
            accumulator.SumParams(no_noise), list(range(6)))

        self.assertEqual(sum_accumulator.compute_metrics(), 15)

        sum_accumulator.add_value(5)
        self.assertEqual(sum_accumulator.compute_metrics(), 20)

        sum_accumulator_2 = accumulator.SumAccumulator(
            accumulator.SumParams(no_noise), list(range(3)))

        sum_accumulator.add_accumulator(sum_accumulator_2)
        self.assertEqual(sum_accumulator.compute_metrics(), 23)

<<<<<<< HEAD
def mock_add_noise_vector(x, *args):
    return x
=======
    def test_with_noise(self):
        sum_accumulator = accumulator.SumAccumulator(
            accumulator.SumParams(
                MeanVarParams(eps=10,
                              delta=1e-5,
                              low=0,
                              high=1,
                              max_partitions_contributed=1,
                              max_contributions_per_partition=3,
                              noise_kind=pipeline_dp.NoiseKind.GAUSSIAN)),
            list(range(6)))
        self.assertAlmostEqual(first=sum_accumulator.compute_metrics(),
                               second=15,
                               delta=4)

        sum_accumulator.add_value(5)
        self.assertAlmostEqual(first=sum_accumulator.compute_metrics(),
                               second=20,
                               delta=4)

        sum_accumulator_2 = accumulator.SumAccumulator(
            accumulator.SumParams(
                MeanVarParams(eps=10,
                              delta=1e-5,
                              low=0,
                              high=1,
                              max_partitions_contributed=1,
                              max_contributions_per_partition=3,
                              noise_kind=pipeline_dp.NoiseKind.GAUSSIAN)),
            list(range(3)))
        sum_accumulator.add_accumulator(sum_accumulator_2)
        self.assertAlmostEqual(first=sum_accumulator.compute_metrics(),
                               second=23,
                               delta=4)

>>>>>>> 4b6dab25

class VectorSummuationAccumulatorTest(unittest.TestCase):
    def test_without_noise(self):
        with patch("pipeline_dp.dp_computations.add_noise_vector", new=mock_add_noise_vector):
            params = dp_computations.AdditiveVectorNoiseParams(
                eps=0, delta=0, max_norm=0,
                l0_sensitivity=0, linf_sensitivit=0,
                norm_kind="linf", 
                noise_kind=pipeline_dp.NoiseKind.GAUSSIAN
            )
            vec_sum_accumulator = accumulator.VectorSummationAccumulator(
                params=params, values=[(1, 2), (3, 4), (5, 6)])
            self.assertEqual(tuple(vec_sum_accumulator.compute_metrics()), (9, 12))

            vec_sum_accumulator.add_value((7, 8))
            self.assertTrue(np.all(
                vec_sum_accumulator.compute_metrics() == np.array([16, 20])
            ))

            vec_sum_accumulator_2 = accumulator.VectorSummationAccumulator(
                params=params, values=[(1, 2), (1, 4), (1, 8), (1, 16)])
            vec_sum_accumulator.add_accumulator(vec_sum_accumulator_2)
            self.assertEqual(tuple(vec_sum_accumulator.compute_metrics()), (20, 50))


if __name__ == '__main__':
    unittest.main()<|MERGE_RESOLUTION|>--- conflicted
+++ resolved
@@ -327,10 +327,6 @@
         sum_accumulator.add_accumulator(sum_accumulator_2)
         self.assertEqual(sum_accumulator.compute_metrics(), 23)
 
-<<<<<<< HEAD
-def mock_add_noise_vector(x, *args):
-    return x
-=======
     def test_with_noise(self):
         sum_accumulator = accumulator.SumAccumulator(
             accumulator.SumParams(
@@ -366,7 +362,8 @@
                                second=23,
                                delta=4)
 
->>>>>>> 4b6dab25
+def mock_add_noise_vector(x, *args):
+    return x
 
 class VectorSummuationAccumulatorTest(unittest.TestCase):
     def test_without_noise(self):
