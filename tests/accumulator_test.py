--- conflicted
+++ resolved
@@ -142,15 +142,10 @@
             norm_kind="linf",
             noise_kind=pipeline_dp.NoiseKind.GAUSSIAN)
         vec_sum_accumulator1 = accumulator.VectorSummationAccumulator(
-<<<<<<< HEAD
+
             params=vec_params, values=[(15, 2)])
         vec_sum_accumulator2 = accumulator.VectorSummationAccumulator(
             params=vec_params, values=[(27, 40)])
-=======
-            params=None, values=[(15, 2)])
-        vec_sum_accumulator2 = accumulator.VectorSummationAccumulator(
-            params=None, values=[(27, 40)])
->>>>>>> 231696fe
         merged_accumulator = accumulator.merge(
             [vec_sum_accumulator1, vec_sum_accumulator2])
 
@@ -383,7 +378,6 @@
 class VectorSummuationAccumulatorTest(unittest.TestCase):
 
     def test_without_noise(self):
-<<<<<<< HEAD
         with patch("pipeline_dp.dp_computations.add_noise_vector",
                    new=mock_add_noise_vector):
             params = dp_computations.AdditiveVectorNoiseParams(
@@ -409,20 +403,7 @@
             vec_sum_accumulator.add_accumulator(vec_sum_accumulator_2)
             self.assertEqual(tuple(vec_sum_accumulator.compute_metrics()),
                              (20, 50))
-=======
-        vec_sum_accumulator = accumulator.VectorSummationAccumulator(
-            params=None, values=[(1, 2), (3, 4), (5, 6)])
-        self.assertEqual(tuple(vec_sum_accumulator.compute_metrics()), (9, 12))
-
-        vec_sum_accumulator.add_value((7, 8))
-        self.assertTrue(
-            np.all(vec_sum_accumulator.compute_metrics() == np.array([16, 20])))
-
-        vec_sum_accumulator_2 = accumulator.VectorSummationAccumulator(
-            params=None, values=[(1, 2), (1, 4), (1, 8), (1, 16)])
-        vec_sum_accumulator.add_accumulator(vec_sum_accumulator_2)
-        self.assertEqual(tuple(vec_sum_accumulator.compute_metrics()), (20, 50))
->>>>>>> 231696fe
+
 
 
 if __name__ == '__main__':
