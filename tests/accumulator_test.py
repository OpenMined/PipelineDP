--- conflicted
+++ resolved
@@ -1,63 +1,37 @@
 import unittest
 import typing
-<<<<<<< HEAD
 from unittest.mock import patch
-from pipeline_dp import accumulator as acc
+import pipeline_dp
 from pipeline_dp import aggregate_params as agg
-=======
-import numpy as np
 import pipeline_dp.accumulator as accumulator
->>>>>>> 864675a9
 
 
 class CompoundAccumulatorTest(unittest.TestCase):
 
     def test_with_mean_and_sum_squares(self):
-<<<<<<< HEAD
         mean_acc = MeanAccumulator(params=[], values=[])
         sum_squares_acc = SumOfSquaresAccumulator(params=[], values=[])
-        compound_accumulator = acc.CompoundAccumulator([mean_acc,
+        compound_accumulator = accumulator.CompoundAccumulator([mean_acc,
                                                       sum_squares_acc])
-=======
-        mean_acc = MeanAccumulator()
-        sum_squares_acc = SumOfSquaresAccumulator()
-        compound_accumulator = accumulator.CompoundAccumulator(
-            [mean_acc, sum_squares_acc])
->>>>>>> 864675a9
 
         compound_accumulator.add_value(3)
         compound_accumulator.add_value(4)
 
         computed_metrics = compound_accumulator.compute_metrics()
-<<<<<<< HEAD
-        self.assertTrue(isinstance(compound_accumulator, acc.CompoundAccumulator))
-=======
         self.assertTrue(
             isinstance(compound_accumulator, accumulator.CompoundAccumulator))
->>>>>>> 864675a9
         self.assertEqual(len(computed_metrics), 2)
         self.assertEqual(computed_metrics, [3.5, 25])
 
     def test_adding_accumulator(self):
-<<<<<<< HEAD
         mean_acc1 = MeanAccumulator(params=None, values=[5])
         sum_squares_acc1 = SumOfSquaresAccumulator(params=None, values=[5])
-        compound_accumulator = acc.CompoundAccumulator(
+        compound_accumulator = accumulator.CompoundAccumulator(
             [mean_acc1, sum_squares_acc1])
 
         mean_acc2 = MeanAccumulator(params=[], values=[])
         sum_squares_acc2 = SumOfSquaresAccumulator(params=[], values=[])
-        to_be_added_compound_accumulator = acc.CompoundAccumulator(
-=======
-        mean_acc1 = MeanAccumulator().add_value(5)
-        sum_squares_acc1 = SumOfSquaresAccumulator().add_value(5)
-        compound_accumulator = accumulator.CompoundAccumulator(
-            [mean_acc1, sum_squares_acc1])
-
-        mean_acc2 = MeanAccumulator()
-        sum_squares_acc2 = SumOfSquaresAccumulator()
         to_be_added_compound_accumulator = accumulator.CompoundAccumulator(
->>>>>>> 864675a9
             [mean_acc2, sum_squares_acc2])
 
         to_be_added_compound_accumulator.add_value(4)
@@ -70,25 +44,14 @@
         self.assertEqual(computed_metrics, [4, 50])
 
     def test_adding_mismatched_accumulator_order_raises_exception(self):
-<<<<<<< HEAD
         mean_acc1 = MeanAccumulator(params=[], values=[11])
         sum_squares_acc1 = SumOfSquaresAccumulator(params=[], values=[1])
         mean_acc2 = MeanAccumulator(params=[], values=[22])
         sum_squares_acc2 = SumOfSquaresAccumulator(params=[], values=[2])
 
-        base_compound_accumulator = acc.CompoundAccumulator(
-            [mean_acc1, sum_squares_acc1])
-        to_add_compound_accumulator = acc.CompoundAccumulator(
-=======
-        mean_acc1 = MeanAccumulator().add_value(11)
-        sum_squares_acc1 = SumOfSquaresAccumulator().add_value(1)
-        mean_acc2 = MeanAccumulator().add_value(22)
-        sum_squares_acc2 = SumOfSquaresAccumulator().add_value(2)
-
         base_compound_accumulator = accumulator.CompoundAccumulator(
             [mean_acc1, sum_squares_acc1])
         to_add_compound_accumulator = accumulator.CompoundAccumulator(
->>>>>>> 864675a9
             [sum_squares_acc2, mean_acc2])
 
         with self.assertRaises(TypeError) as context:
@@ -100,24 +63,13 @@
             "", str(context.exception))
 
     def test_adding_mismatched_accumulator_length_raises_exception(self):
-<<<<<<< HEAD
         mean_acc1 = MeanAccumulator(params=[], values=[11])
         sum_squares_acc1 = SumOfSquaresAccumulator(params=[], values=[1])
         mean_acc2 = MeanAccumulator(params=[], values=[22])
 
-        base_compound_accumulator = acc.CompoundAccumulator(
-            [mean_acc1, sum_squares_acc1])
-        to_add_compound_accumulator = acc.CompoundAccumulator([mean_acc2])
-=======
-        mean_acc1 = MeanAccumulator().add_value(11)
-        sum_squares_acc1 = SumOfSquaresAccumulator().add_value(1)
-        mean_acc2 = MeanAccumulator().add_value(22)
-
         base_compound_accumulator = accumulator.CompoundAccumulator(
             [mean_acc1, sum_squares_acc1])
-        to_add_compound_accumulator = accumulator.CompoundAccumulator(
-            [mean_acc2])
->>>>>>> 864675a9
+        to_add_compound_accumulator = accumulator.CompoundAccumulator([mean_acc2])
 
         with self.assertRaises(ValueError) as context:
             base_compound_accumulator.add_accumulator(
@@ -127,43 +79,25 @@
             "Expected size = 2 received size = 1.", str(context.exception))
 
     def test_serialization_single_accumulator(self):
-<<<<<<< HEAD
-        accumulator = MeanAccumulator(params=[], values=[5, 6])
-
-        serialized_obj = accumulator.serialize()
-        deserialized_obj =acc.Accumulator.deserialize(serialized_obj)
-=======
-        accumulator = MeanAccumulator().add_value(5).add_value(6)
-
-        serialized_obj = accumulator.serialize()
-        deserialized_obj = accumulator.deserialize(serialized_obj)
->>>>>>> 864675a9
+        mean_acc = MeanAccumulator(params=[], values=[5, 6])
+
+        serialized_obj = mean_acc.serialize()
+        deserialized_obj = accumulator.Accumulator.deserialize(serialized_obj)
 
         self.assertIsInstance(deserialized_obj, MeanAccumulator)
-        self.assertEqual(accumulator.sum, deserialized_obj.sum)
-        self.assertEqual(accumulator.count, deserialized_obj.count)
+        self.assertEqual(mean_acc.sum, deserialized_obj.sum)
+        self.assertEqual(mean_acc.count, deserialized_obj.count)
 
     def test_serialization_compound_accumulator(self):
-<<<<<<< HEAD
         mean_acc = MeanAccumulator(params=[], values=[15])
         sum_squares_acc = SumOfSquaresAccumulator(params=[], values=[1])
-        compound_accumulator = acc.CompoundAccumulator([mean_acc, sum_squares_acc])
-
-        serialized_obj = compound_accumulator.serialize()
-        deserialized_obj = acc.Accumulator.deserialize(serialized_obj)
-
-        self.assertIsInstance(deserialized_obj, acc.CompoundAccumulator)
-=======
-        mean_acc = MeanAccumulator().add_value(15)
-        sum_squares_acc = SumOfSquaresAccumulator().add_value(1)
-        compound_accumulator = accumulator.CompoundAccumulator(
-            [mean_acc, sum_squares_acc])
+        compound_accumulator = accumulator.CompoundAccumulator([mean_acc, sum_squares_acc])
 
         serialized_obj = compound_accumulator.serialize()
         deserialized_obj = accumulator.Accumulator.deserialize(serialized_obj)
 
         self.assertIsInstance(deserialized_obj, accumulator.CompoundAccumulator)
->>>>>>> 864675a9
+
         self.assertEqual(len(deserialized_obj.accumulators), 2)
         self.assertIsInstance(deserialized_obj.accumulators[0], MeanAccumulator)
         self.assertIsInstance(deserialized_obj.accumulators[1],
@@ -172,11 +106,7 @@
                          compound_accumulator.compute_metrics())
 
     def test_serialization_with_incompatible_serialized_object(self):
-<<<<<<< HEAD
         mean_accumulator = MeanAccumulator(params=[], values=[15])
-=======
-        mean_accumulator = MeanAccumulator().add_value(15)
->>>>>>> 864675a9
 
         serialized_obj = mean_accumulator.serialize()
 
@@ -189,35 +119,20 @@
 class GenericAccumulatorTest(unittest.TestCase):
 
     def test_merge_accumulators(self):
-<<<<<<< HEAD
         mean_accumulator1 = MeanAccumulator(params=[], values=[15])
         mean_accumulator2 = MeanAccumulator(params=[], values=[5])
 
-        merged_accumulator = acc.merge([mean_accumulator1, mean_accumulator2])
-=======
-        mean_accumulator1 = MeanAccumulator().add_value(15)
-        mean_accumulator2 = MeanAccumulator().add_value(5)
-
-        merged_accumulator = accumulator.merge(
-            [mean_accumulator1, mean_accumulator2])
->>>>>>> 864675a9
+        merged_accumulator = accumulator.merge([mean_accumulator1, mean_accumulator2])
 
         self.assertEqual(merged_accumulator.compute_metrics(), 10)
 
     def test_merge_diff_type_throws_type_error(self):
-<<<<<<< HEAD
         mean_accumulator1 = MeanAccumulator(params=[], values=[15])
         sum_squares_acc = SumOfSquaresAccumulator(params=[], values=[1])
 
         with self.assertRaises(TypeError) as context:
-            acc.merge([mean_accumulator1, sum_squares_acc])
-=======
-        mean_accumulator1 = MeanAccumulator().add_value(15)
-        sum_squares_acc = SumOfSquaresAccumulator().add_value(1)
-
-        with self.assertRaises(TypeError) as context:
             accumulator.merge([mean_accumulator1, sum_squares_acc])
->>>>>>> 864675a9
+
         self.assertIn("The accumulator to be added is not of the same type."
                       "", str(context.exception))
 
@@ -227,19 +142,18 @@
             agg.Metrics.MEAN], 5, 3)
         budget_accountant = pipeline_dp.BudgetAccountant(1, 0.01)
 
-<<<<<<< HEAD
         values = [[10]]
         mock_create_accumulator_params_function.return_value = [
-            acc.AccumulatorParams(MeanAccumulator, None)
+            accumulator.AccumulatorParams(MeanAccumulator, None)
         ]
 
-        accumulator_factory = acc.AccumulatorFactory(aggregate_params,
+        accumulator_factory = accumulator.AccumulatorFactory(aggregate_params,
                                                  budget_accountant)
         accumulator_factory.initialize()
-        accumulator = accumulator_factory.create(values)
-
-        self.assertTrue(isinstance(accumulator, MeanAccumulator))
-        self.assertEqual(accumulator.compute_metrics(), 10)
+        created_accumulator = accumulator_factory.create(values)
+
+        self.assertTrue(isinstance(created_accumulator, MeanAccumulator))
+        self.assertEqual(created_accumulator.compute_metrics(), 10)
 
     @patch('pipeline_dp.accumulator.create_accumulator_params')
     def test_accumulator_factory_multiple_types(
@@ -250,20 +164,21 @@
         values = [[10], [10]]
 
         mock_create_accumulator_params_function.return_value = [
-            acc.AccumulatorParams(MeanAccumulator, None),
-            acc.AccumulatorParams(SumOfSquaresAccumulator, None)
+            accumulator.AccumulatorParams(MeanAccumulator, None),
+            accumulator.AccumulatorParams(SumOfSquaresAccumulator, None)
         ]
 
-        accumulator_factory = acc.AccumulatorFactory(aggregate_params,
+        accumulator_factory = accumulator.AccumulatorFactory(aggregate_params,
                                                  budget_accountant)
         accumulator_factory.initialize()
-        accumulator = accumulator_factory.create(values)
-
-        self.assertTrue(isinstance(accumulator, acc.CompoundAccumulator))
-        self.assertEqual(accumulator.compute_metrics(), [10, 100])
-
-
-class MeanAccumulator(acc.Accumulator):
+        created_accumulator = accumulator_factory.create(values)
+
+        self.assertTrue(isinstance(created_accumulator,
+                                   accumulator.CompoundAccumulator))
+        self.assertEqual(created_accumulator.compute_metrics(), [10, 100])
+
+
+class MeanAccumulator(accumulator.Accumulator):
 
     def __init__(self, params, values: typing.Iterable[float] = []):
         self.sum = sum(values)
@@ -284,30 +199,6 @@
         self.count += accumulator.count
         return self
 
-=======
-class MeanAccumulator(accumulator.Accumulator):
-
-    def __init__(self, accumulators: typing.Iterable['MeanAccumulator'] = None):
-        self.sum = np.sum([concat_acc.sum for concat_acc in accumulators
-                          ]) if accumulators else 0
-        self.count = np.sum([concat_acc.count for concat_acc in accumulators
-                            ]) if accumulators else 0
-
-    def add_value(self, v):
-        self.sum += v
-        self.count += 1
-        return self
-
-    def add_accumulator(self,
-                        accumulator: 'MeanAccumulator') -> 'MeanAccumulator':
-        if not isinstance(accumulator, MeanAccumulator):
-            raise TypeError(
-                "The accumulator to be added is not of the same type.")
-        self.sum += accumulator.sum
-        self.count += accumulator.count
-        return self
-
->>>>>>> 864675a9
     def compute_metrics(self):
         if self.count == 0:
             return float('NaN')
@@ -315,22 +206,11 @@
 
 
 # Accumulator classes for testing
-<<<<<<< HEAD
-class SumOfSquaresAccumulator(acc.Accumulator):
+class SumOfSquaresAccumulator(accumulator.Accumulator):
 
     def __init__(self, params, values: typing.Iterable[float] = []):
         self.sum_squares = sum([value * value for value in values])
         self.params = params
-=======
-class SumOfSquaresAccumulator(accumulator.Accumulator):
-
-    def __init__(
-            self,
-            accumulators: typing.Iterable['SumOfSquaresAccumulator'] = None):
-        self.sum_squares = np.sum([
-            concat_acc.sum_squares for concat_acc in accumulators
-        ]) if accumulators else 0
->>>>>>> 864675a9
 
     def add_value(self, v):
         self.sum_squares += v * v
@@ -347,8 +227,6 @@
 
     def compute_metrics(self):
         return self.sum_squares
-<<<<<<< HEAD
-=======
 
 
 class CountAccumulatorTest(unittest.TestCase):
@@ -373,7 +251,6 @@
             accumulator.CountParams(), 'a' * 50)
         count_accumulator_1.add_accumulator(count_accumulator_2)
         self.assertEqual(count_accumulator_1.compute_metrics(), 100)
->>>>>>> 864675a9
 
 
 if __name__ == '__main__':
