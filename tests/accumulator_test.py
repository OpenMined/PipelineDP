--- conflicted
+++ resolved
@@ -281,7 +281,6 @@
 class SumAccumulatorTest(unittest.TestCase):
 
     def test_without_noise(self):
-<<<<<<< HEAD
         no_noise = MeanVarParams(eps=1,
                                  delta=1,
                                  low=0,
@@ -291,22 +290,15 @@
                                  noise_kind=pipeline_dp.NoiseKind.GAUSSIAN)
         sum_accumulator = accumulator.SumAccumulator(
             accumulator.SumParams(no_noise), list(range(6)))
-=======
-        sum_accumulator = accumulator.SumAccumulator(accumulator.SumParams(),
-                                                     list(range(6)))
->>>>>>> a2aeddb6
+
         self.assertEqual(sum_accumulator.compute_metrics(), 15)
 
         sum_accumulator.add_value(5)
         self.assertEqual(sum_accumulator.compute_metrics(), 20)
 
-<<<<<<< HEAD
         sum_accumulator_2 = accumulator.SumAccumulator(
             accumulator.SumParams(no_noise), list(range(3)))
-=======
-        sum_accumulator_2 = accumulator.SumAccumulator(accumulator.SumParams(),
-                                                       list(range(3)))
->>>>>>> a2aeddb6
+
         sum_accumulator.add_accumulator(sum_accumulator_2)
         self.assertEqual(sum_accumulator.compute_metrics(), 23)
 
