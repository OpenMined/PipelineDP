<<<<<<< HEAD
import collections
import numpy as np
=======
"""DPEngine Test"""

>>>>>>> 6adaab02
import unittest

from pipeline_dp.aggregate_params import AggregateParams, Metrics
from pipeline_dp.dp_engine import DPEngine

<<<<<<< HEAD

class dp_engineTest(unittest.TestCase):
  aggregator_fn = lambda input_values: (len(input_values),
                                        np.sum(input_values),
                                        np.sum(np.square(input_values)))

  def test_contribution_bounding_empty_col(self):
    input_col = []
    max_partitions_contributed = 2
    max_contributions_per_partition = 2

    dp_engine = pipeline_dp.DPEngine(
      pipeline_dp.BudgetAccountant(epsilon=1, delta=1e-10),
      pipeline_dp.LocalPipelineOperations())
    bound_result = list(dp_engine._bound_cross_partition_contributions(
      input_col,
      max_partitions_contributed=max_partitions_contributed,
      max_contributions_per_partition=max_contributions_per_partition,
      aggregator_fn=dp_engineTest.aggregator_fn))

    self.assertFalse(bound_result)

  def test_contribution_bounding_bound_input_nothing_dropped(self):
    input_col = [("pid1", 'pk1', 1),
                 ("pid1", 'pk1', 2),
                 ("pid1", 'pk2', 3),
                 ("pid1", 'pk2', 4)]
    max_partitions_contributed = 2
    max_contributions_per_partition = 2

    dp_engine = pipeline_dp.DPEngine(
      pipeline_dp.BudgetAccountant(epsilon=1, delta=1e-10),
      pipeline_dp.LocalPipelineOperations())
    bound_result = list(dp_engine._bound_cross_partition_contributions(
      input_col,
      max_partitions_contributed=max_partitions_contributed,
      max_contributions_per_partition=max_contributions_per_partition,
      aggregator_fn=dp_engineTest.aggregator_fn))

    expected_result = [(('pid1', 'pk2'), (2, 7, 25)),
                       (('pid1', 'pk1'), (2, 3, 5))]
    self.assertEqual(set(expected_result), set(bound_result))

  def test_contribution_bounding_per_partition_bounding_applied(self):
    input_col = [("pid1", 'pk1', 1),
                 ("pid1", 'pk1', 2),
                 ("pid1", 'pk2', 3),
                 ("pid1", 'pk2', 4),
                 ("pid1", 'pk2', 5),
                 ("pid2", 'pk2', 6)]
    max_partitions_contributed = 5
    max_contributions_per_partition = 2

    dp_engine = pipeline_dp.DPEngine(
      pipeline_dp.BudgetAccountant(epsilon=1, delta=1e-10),
      pipeline_dp.LocalPipelineOperations())
    bound_result = list(dp_engine._bound_cross_partition_contributions(
      input_col,
      max_partitions_contributed=max_partitions_contributed,
      max_contributions_per_partition=max_contributions_per_partition,
      aggregator_fn=dp_engineTest.aggregator_fn))

    self.assertEqual(len(bound_result), 3)
    # Check contributions per partitions
    self.assertTrue(all(map(
      lambda op_val: op_val[1][0] <= max_contributions_per_partition,
      bound_result)))

  def test_contribution_bounding_cross_partition_bounding_applied(self):
    input_col = [("pid1", 'pk1', 1),
                 ("pid1", 'pk1', 2),
                 ("pid1", 'pk2', 3),
                 ("pid1", 'pk2', 4),
                 ("pid1", 'pk2', 5),
                 ("pid1", 'pk3', 6),
                 ("pid1", 'pk4', 7),
                 ("pid2", 'pk4', 8)]
    max_partitions_contributed = 3
    max_contributions_per_partition = 5

    dp_engine = pipeline_dp.DPEngine(
      pipeline_dp.BudgetAccountant(epsilon=1, delta=1e-10),
      pipeline_dp.LocalPipelineOperations())
    bound_result = list(dp_engine._bound_cross_partition_contributions(
      input_col,
      max_partitions_contributed=max_partitions_contributed,
      max_contributions_per_partition=max_contributions_per_partition,
      aggregator_fn=dp_engineTest.aggregator_fn))

    self.assertEqual(len(bound_result), 4)
    # Check contributions per partitions
    self.assertTrue(all(map(
      lambda op_val: op_val[1][0] <= max_contributions_per_partition,
      bound_result)))
    # Check cross partition contributions
    dict_of_pid_to_pk = collections.defaultdict(lambda: [])
    for key, _ in bound_result:
      dict_of_pid_to_pk[key[0]].append(key[1])
    self.assertEqual(len(dict_of_pid_to_pk), 2)
    self.assertTrue(
      all(map(lambda key: len(
        dict_of_pid_to_pk[key]) <= max_partitions_contributed,
              dict_of_pid_to_pk)))
=======
class DPEngineTest(unittest.TestCase):
  def test_aggregate_none(self):
    self.assertIsNone(DPEngine(None, None).aggregate(None, None, None))
>>>>>>> 6adaab02

  def test_aggregate_report(self):
    params1 = AggregateParams(
      max_partitions_contributed=3,
      max_contributions_per_partition=2,
      low=1,
      high=5,
      metrics=[Metrics.PRIVACY_ID_COUNT, Metrics.COUNT, Metrics.MEAN],
    )
    params2 = AggregateParams(
      max_partitions_contributed=1,
      max_contributions_per_partition=3,
      low=2,
      high=10,
      metrics=[Metrics.VAR, Metrics.SUM, Metrics.MEAN],
      public_partitions = list(range(1,40)),
    )
    engine = DPEngine(None, None)
    engine.aggregate(None, params1, None)
    engine.aggregate(None, params2, None)
    self.assertEqual(len(engine._report_generators), 2)  # pylint: disable=protected-access

if __name__ == '__main__':
  unittest.main()<|MERGE_RESOLUTION|>--- conflicted
+++ resolved
@@ -1,16 +1,12 @@
-<<<<<<< HEAD
+
 import collections
 import numpy as np
-=======
+import unittest
+
+import pipeline_dp
+
 """DPEngine Test"""
 
->>>>>>> 6adaab02
-import unittest
-
-from pipeline_dp.aggregate_params import AggregateParams, Metrics
-from pipeline_dp.dp_engine import DPEngine
-
-<<<<<<< HEAD
 
 class dp_engineTest(unittest.TestCase):
   aggregator_fn = lambda input_values: (len(input_values),
@@ -114,29 +110,28 @@
       all(map(lambda key: len(
         dict_of_pid_to_pk[key]) <= max_partitions_contributed,
               dict_of_pid_to_pk)))
-=======
-class DPEngineTest(unittest.TestCase):
+
   def test_aggregate_none(self):
-    self.assertIsNone(DPEngine(None, None).aggregate(None, None, None))
->>>>>>> 6adaab02
+    self.assertIsNone(pipeline_dp.DPEngine(None, None).aggregate(None, None,
+                                                                 None))
 
   def test_aggregate_report(self):
-    params1 = AggregateParams(
+    params1 = pipeline_dp.AggregateParams(
       max_partitions_contributed=3,
       max_contributions_per_partition=2,
       low=1,
       high=5,
-      metrics=[Metrics.PRIVACY_ID_COUNT, Metrics.COUNT, Metrics.MEAN],
+      metrics=[pipeline_dp.Metrics.PRIVACY_ID_COUNT, pipeline_dp.Metrics.COUNT, pipeline_dp.Metrics.MEAN],
     )
-    params2 = AggregateParams(
+    params2 = pipeline_dp.AggregateParams(
       max_partitions_contributed=1,
       max_contributions_per_partition=3,
       low=2,
       high=10,
-      metrics=[Metrics.VAR, Metrics.SUM, Metrics.MEAN],
+      metrics=[pipeline_dp.Metrics.VAR, pipeline_dp.Metrics.SUM, pipeline_dp.Metrics.MEAN],
       public_partitions = list(range(1,40)),
     )
-    engine = DPEngine(None, None)
+    engine = pipeline_dp.DPEngine(None, None)
     engine.aggregate(None, params1, None)
     engine.aggregate(None, params2, None)
     self.assertEqual(len(engine._report_generators), 2)  # pylint: disable=protected-access
