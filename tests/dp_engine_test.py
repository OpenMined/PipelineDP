--- conflicted
+++ resolved
@@ -1184,7 +1184,6 @@
             self.assertEqual(total_epsilon / 3, budget.epsilon)
             self.assertEqual(total_delta / 3, budget.delta)
 
-<<<<<<< HEAD
     def test_min_max_sum_per_partition(self):
         dp_engine, budget_accountant = self._create_dp_engine_default(
             epsilon=1000, return_accountant=True)
@@ -1208,7 +1207,7 @@
         output = list(output)
         self.assertLen(output, 1)
         self.assertAlmostEqual(output[0][1].sum, -3, delta=0.1)
-=======
+
     def test_pld_not_supported_metrics(self):
         with self.assertRaisesRegex(
                 NotImplementedError,
@@ -1233,7 +1232,6 @@
             aggregate_params, _ = self._create_params_default()
             engine.aggregate([1], aggregate_params,
                              self._get_default_extractors())
->>>>>>> d944bf77
 
 
 if __name__ == '__main__':
