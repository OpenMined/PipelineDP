--- conflicted
+++ resolved
@@ -260,15 +260,8 @@
                      ("pid1", ('pk2', 5)), ("pid1", ('pk3', 6)),
                      ("pid1", ('pk4', 7)), ("pid2", ('pk4', 8))]
         max_partitions_contributed = 3
-<<<<<<< HEAD
-        engine = pipeline_dp.DPEngine(
-            NaiveBudgetAccountant(total_epsilon=1, total_delta=1e-10),
-            pipeline_dp.LocalPipelineOperations()
-        )
-=======
         engine = pipeline_dp.DPEngine(pipeline_dp.BudgetAccountant(1, 1e-10),
                                       pipeline_dp.LocalPipelineOperations())
->>>>>>> d1288fbe
         groups = engine._ops.group_by_key(input_col, None)
         groups = engine._ops.map_values(groups,
                                         lambda group: _MockAccumulator(group))
