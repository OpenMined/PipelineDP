--- conflicted
+++ resolved
@@ -22,11 +22,7 @@
 import pydp.algorithms.partition_selection as partition_selection
 from absl.testing import absltest
 from absl.testing import parameterized
-<<<<<<< HEAD
 from typing import List
-=======
-import itertools
->>>>>>> 49be24bc
 
 import pipeline_dp
 from pipeline_dp import aggregate_params as agg
@@ -899,7 +895,6 @@
         self.assertAlmostEqual(0, col[1][1][1])  # "pk10" SUM ≈ 0
         self.assertAlmostEqual(0, col[1][1][2])  # "pk10" PRIVACY_ID_COUNT ≈ 0
 
-<<<<<<< HEAD
     def create_dp_engine_default(self,
                                  accountant: NaiveBudgetAccountant = None,
                                  backend: PipelineBackend = None):
@@ -930,8 +925,6 @@
             max_partitions_contributed=1,
             max_contributions_per_partition=1), ["pk0", "pk10", "pk11"])
 
-=======
->>>>>>> 49be24bc
     def run_e2e_private_partition_selection_large_budget(self, col, backend):
         # Arrange
         aggregator_params = pipeline_dp.AggregateParams(
