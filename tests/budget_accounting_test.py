--- conflicted
+++ resolved
@@ -55,8 +55,6 @@
         self.assertEqual(budget2.eps, 0.75)
         self.assertEqual(budget2.delta, 1e-6)
 
-<<<<<<< HEAD
-=======
     def test_budget_scopes(self):
         budget_accountant = NaiveBudgetAccountant(total_epsilon=1,
                                                   total_delta=1e-6)
@@ -97,7 +95,6 @@
         self.assertEqual(budget1.eps, 1.0 / (1.0 + 0.5))
         self.assertEqual(budget2.eps, 0.5 / (1.0 + 0.5))
 
->>>>>>> 8af40fb6
     def test_count(self):
         budget_accountant = NaiveBudgetAccountant(total_epsilon=1,
                                                   total_delta=1e-6)
