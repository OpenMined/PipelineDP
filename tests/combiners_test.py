import unittest.mock as mock

from absl.testing import absltest
from absl.testing import parameterized
import pipeline_dp
import pipeline_dp.combiners as dp_combiners
import pipeline_dp.budget_accounting as ba

import numpy as np


def _create_mechanism_spec(no_noise):
    if no_noise:
        eps, delta = 1e5, 1.0 - 1e-5
    else:
        eps, delta = 10, 1e-5

    return ba.MechanismSpec(ba.MechanismType.GAUSSIAN, None, eps, delta)


def _create_aggregate_params(max_value: float = 1):
    return pipeline_dp.AggregateParams(
        min_value=0,
        max_value=max_value,
        max_partitions_contributed=1,
        max_contributions_per_partition=3,
        noise_kind=pipeline_dp.NoiseKind.GAUSSIAN,
        metrics=[pipeline_dp.Metrics.COUNT])


class CreateCompoundCombinersTest(parameterized.TestCase):

    def _create_aggregate_params(self, metrics: list):
        return pipeline_dp.AggregateParams(
            noise_kind=pipeline_dp.NoiseKind.GAUSSIAN,
            metrics=metrics,
            min_value=0,
            max_value=1,
            max_partitions_contributed=1,
            max_contributions_per_partition=1,
            budget_weight=10.0)

    @parameterized.named_parameters(
        dict(testcase_name='count',
             metrics=[pipeline_dp.Metrics.COUNT],
             expected_combiner_types=[dp_combiners.CountCombiner]),
        dict(testcase_name='sum',
             metrics=[pipeline_dp.Metrics.SUM],
             expected_combiner_types=[dp_combiners.SumCombiner]),
        dict(testcase_name='privacy_id_count',
             metrics=[pipeline_dp.Metrics.PRIVACY_ID_COUNT],
             expected_combiner_types=[dp_combiners.PrivacyIdCountCombiner]),
        dict(testcase_name='count, sum, privacy_id_count',
             metrics=[
                 pipeline_dp.Metrics.SUM, pipeline_dp.Metrics.COUNT,
                 pipeline_dp.Metrics.PRIVACY_ID_COUNT
             ],
             expected_combiner_types=[
                 dp_combiners.CountCombiner, dp_combiners.SumCombiner,
                 dp_combiners.PrivacyIdCountCombiner
             ]),
    )
    def test_create_compound_combiner(self, metrics, expected_combiner_types):
        # Arrange.
        aggregate_params = self._create_aggregate_params(metrics)

        # Mock budget accountant.
        budget_accountant = mock.Mock()
        mock_budgets = [
            f"budget{i}" for i in range(len(expected_combiner_types))
        ]
        budget_accountant.request_budget = mock.Mock(side_effect=mock_budgets)

        # Act.
        compound_combiner = dp_combiners.create_compound_combiner(
            aggregate_params, budget_accountant)

        # Assert
        budget_accountant.request_budget.assert_called_with(
            pipeline_dp.aggregate_params.MechanismType.GAUSSIAN,
            weight=aggregate_params.budget_weight)
        # Check correctness of intenal combiners
        combiners = compound_combiner._combiners
        self.assertLen(combiners, len(expected_combiner_types))
        for combiner, expect_type, expected_budget in zip(
                combiners, expected_combiner_types, mock_budgets):
            self.assertIsInstance(combiner, expect_type)
            self.assertEqual(combiner._params._mechanism_spec, expected_budget)


class CountCombinerTest(parameterized.TestCase):

    def _create_combiner(self, no_noise):
        mechanism_spec = _create_mechanism_spec(no_noise)
        aggregate_params = _create_aggregate_params()
        params = dp_combiners.CombinerParams(mechanism_spec, aggregate_params)
        return dp_combiners.CountCombiner(params)

    @parameterized.named_parameters(
        dict(testcase_name='no_noise', no_noise=True),
        dict(testcase_name='noise', no_noise=False),
    )
    def test_create_accumulator(self, no_noise):
        combiner = self._create_combiner(no_noise)
        self.assertEqual(0, combiner.create_accumulator([]))
        self.assertEqual(2, combiner.create_accumulator([1, 2]))

    @parameterized.named_parameters(
        dict(testcase_name='no_noise', no_noise=True),
        dict(testcase_name='noise', no_noise=False),
    )
    def test_merge_accumulators(self, no_noise):
        combiner = self._create_combiner(no_noise)
        self.assertEqual(0, combiner.merge_accumulators(0, 0))
        self.assertEqual(5, combiner.merge_accumulators(1, 4))

    def test_compute_metrics_no_noise(self):
        combiner = self._create_combiner(no_noise=True)
        self.assertAlmostEqual(3,
                               combiner.compute_metrics(3)['count'],
                               delta=1e-5)

    def test_compute_metrics_with_noise(self):
        combiner = self._create_combiner(no_noise=False)
        accumulator = 5
        noisy_values = [
            combiner.compute_metrics(accumulator)['count'] for _ in range(1000)
        ]
        # Standard deviation for the noise is about 1.37. So we set a large
        # delta here.
        self.assertAlmostEqual(accumulator, np.mean(noisy_values), delta=0.5)
        self.assertTrue(np.var(noisy_values) > 1)  # check that noise is added


class PrivacyIdCountCombinerTest(parameterized.TestCase):

    def _create_combiner(self, no_noise):
        mechanism_spec = _create_mechanism_spec(no_noise)
        aggregate_params = _create_aggregate_params()
        params = dp_combiners.CombinerParams(mechanism_spec, aggregate_params)
        return dp_combiners.PrivacyIdCountCombiner(params)

    @parameterized.named_parameters(
        dict(testcase_name='no_noise', no_noise=True),
        dict(testcase_name='noise', no_noise=False),
    )
    def test_create_accumulator(self, no_noise):
        combiner = self._create_combiner(no_noise)
        self.assertEqual(0, combiner.create_accumulator([]))
        self.assertEqual(1, combiner.create_accumulator([1, 2]))

    @parameterized.named_parameters(
        dict(testcase_name='no_noise', no_noise=True),
        dict(testcase_name='noise', no_noise=False),
    )
    def test_merge_accumulators(self, no_noise):
        combiner = self._create_combiner(no_noise)
        self.assertEqual(0, combiner.merge_accumulators(0, 0))
        self.assertEqual(5, combiner.merge_accumulators(1, 4))

    def test_compute_metrics_no_noise(self):
        combiner = self._create_combiner(no_noise=True)
        self.assertAlmostEqual(3,
                               combiner.compute_metrics(3)['privacy_id_count'],
                               delta=1e-5)

    def test_compute_metrics_with_noise(self):
        combiner = self._create_combiner(no_noise=False)
        accumulator = 5
        noisy_values = [
            combiner.compute_metrics(accumulator)['privacy_id_count']
            for _ in range(1000)
        ]
        # Standard deviation for the noise is about 1.37. So we set a large
        # delta here.
        self.assertAlmostEqual(accumulator, np.mean(noisy_values), delta=0.5)
        self.assertTrue(np.var(noisy_values) > 1)  # check that noise is added


class SumCombinerTest(parameterized.TestCase):

    def _create_combiner(self, no_noise):
        mechanism_spec = _create_mechanism_spec(no_noise)
        aggregate_params = _create_aggregate_params()
        params = dp_combiners.CombinerParams(mechanism_spec, aggregate_params)
        return dp_combiners.SumCombiner(params)

    @parameterized.named_parameters(
        dict(testcase_name='no_noise', no_noise=True),
        dict(testcase_name='noise', no_noise=False),
    )
    def test_create_accumulator(self, no_noise):
        combiner = self._create_combiner(no_noise)
        self.assertEqual(0, combiner.create_accumulator([]))
        self.assertEqual(2, combiner.create_accumulator([1, 1]))
        # Bounding on values.
        self.assertEqual(2, combiner.create_accumulator([1, 3]))
        self.assertEqual(1, combiner.create_accumulator([0, 3]))

    @parameterized.named_parameters(
        dict(testcase_name='no_noise', no_noise=True),
        dict(testcase_name='noise', no_noise=False),
    )
    def test_merge_accumulators(self, no_noise):
        combiner = self._create_combiner(no_noise)
        self.assertEqual(0, combiner.merge_accumulators(0, 0))
        self.assertEqual(5, combiner.merge_accumulators(1, 4))

    def test_compute_metrics_no_noise(self):
        combiner = self._create_combiner(no_noise=True)
        self.assertAlmostEqual(3,
                               combiner.compute_metrics(3)['sum'],
                               delta=1e-5)

    def test_compute_metrics_with_noise(self):
        combiner = self._create_combiner(no_noise=False)
        accumulator = 5
        noisy_values = [
            combiner.compute_metrics(accumulator)['sum'] for _ in range(1000)
        ]
        # Standard deviation for the noise is about 1.37. So we set a large
        # delta here.
        self.assertAlmostEqual(accumulator, np.mean(noisy_values), delta=0.5)
        self.assertTrue(np.var(noisy_values) > 1)  # check that noise is added


class MeanCombinerTest(parameterized.TestCase):

    def _create_combiner(self, no_noise):
        mechanism_spec = _create_mechanism_spec(no_noise)
        aggregate_params = _create_aggregate_params(max_value=4)
        metrics_to_compute = ['count', 'sum', 'mean']
        params = dp_combiners.CombinerParams(mechanism_spec, aggregate_params)
        return dp_combiners.MeanCombiner(params, metrics_to_compute)

    def test_create_accumulator(self):
        for no_noise in [False, True]:
            combiner = self._create_combiner(no_noise)
            self.assertEqual((0, 0), combiner.create_accumulator([]))
            self.assertEqual((2, 3), combiner.create_accumulator([1, 2]))

    def test_merge_accumulators(self):
        for no_noise in [False, True]:
            combiner = self._create_combiner(no_noise)
            self.assertEqual((0, 0), combiner.merge_accumulators((0, 0),
                                                                 (0, 0)))
            self.assertEqual((5, 2), combiner.merge_accumulators((1, 0),
                                                                 (4, 2)))

    def test_compute_metrics_no_noise(self):
        combiner = self._create_combiner(no_noise=True)
        res = combiner.compute_metrics((3, 3))
        self.assertAlmostEqual(3, res['count'], delta=1e-5)
        self.assertAlmostEqual(3, res['sum'], delta=1e-5)
        self.assertAlmostEqual(1, res['mean'], delta=1e-5)

    def test_compute_metrics_with_noise(self):
        combiner = self._create_combiner(no_noise=False)
        count = 5
        sum = 10
        mean = 2
        noisy_values = [
            combiner.compute_metrics((count, sum)) for _ in range(1000)
        ]

        noisy_counts = [noisy_value['count'] for noisy_value in noisy_values]
        self.assertAlmostEqual(count, np.mean(noisy_counts), delta=5e-1)
        self.assertTrue(np.var(noisy_counts) > 1)  # check that noise is added

        noisy_sums = [noisy_value['sum'] for noisy_value in noisy_values]
        self.assertAlmostEqual(sum, np.mean(noisy_sums), delta=5e-1)
        self.assertTrue(np.var(noisy_sums) > 1)  # check that noise is added

        noisy_means = [noisy_value['mean'] for noisy_value in noisy_values]
        self.assertAlmostEqual(mean, np.mean(noisy_means), delta=5e-1)
        self.assertTrue(np.var(noisy_means) > 1)  # check that noise is added


class CompoundCombinerTest(parameterized.TestCase):

    def _create_combiner(self, no_noise):
        mechanism_spec = _create_mechanism_spec(no_noise)
        aggregate_params = _create_aggregate_params()
        params = dp_combiners.CombinerParams(mechanism_spec, aggregate_params)
        return dp_combiners.CompoundCombiner([
            dp_combiners.CountCombiner(params),
            dp_combiners.SumCombiner(params)
        ])

    @parameterized.named_parameters(
        dict(testcase_name='no_noise', no_noise=True),
        dict(testcase_name='noise', no_noise=False),
    )
    def test_create_accumulator(self, no_noise):
        combiner = self._create_combiner(no_noise)
        self.assertEqual((1, (2, 2)), combiner.create_accumulator((1, 1)))
        self.assertEqual((1, (2, 2)), combiner.create_accumulator((1, 1)))
        self.assertEqual((1, (3, 2)), combiner.create_accumulator((0, 3, 4)))

    @parameterized.named_parameters(
        dict(testcase_name='no_noise', no_noise=True),
        dict(testcase_name='noise', no_noise=False),
    )
    def test_merge_accumulators(self, no_noise):
        combiner = self._create_combiner(no_noise)
        self.assertEqual((2, (4, 4)),
                         combiner.merge_accumulators((1, (2, 2)), (1, (2, 2))))
        self.assertEqual((3, (4, 5)),
                         combiner.merge_accumulators((2, (2, 3)), (1, (2, 2))))

    def test_compute_metrics_no_noise(self):
        combiner = self._create_combiner(no_noise=True)
<<<<<<< HEAD
        metrics_tuple = combiner.compute_metrics((3, [2, 3]))
        self.assertAlmostEqual(2, metrics_tuple.count, delta=1e-5)
        self.assertAlmostEqual(3, metrics_tuple.sum, delta=1e-5)
=======
        self.assertAlmostEqual([2, 3],
                               combiner.compute_metrics((3, [2, 3])),
                               delta=1e-5)
>>>>>>> a0f53af4

    def test_compute_metrics_with_noise(self):
        combiner = self._create_combiner(no_noise=False)
        accumulator = (2, (2, 3))
        noisy_values = [
            combiner.compute_metrics(accumulator) for _ in range(1000)
        ]
        # Standard deviation for the noise is about 1.37. So we set a large
        # delta here.
<<<<<<< HEAD
        noised_count = []
        noised_sum = []
        for metrics_tuple in noisy_values:
            noised_count.append(metrics_tuple.count)
            noised_sum.append(metrics_tuple.sum)
=======
        noised_count, noised_sum = zip(*noisy_values)
>>>>>>> a0f53af4

        self.assertAlmostEqual(accumulator[1][0],
                               np.mean(noised_count),
                               delta=0.5)
        self.assertAlmostEqual(accumulator[1][1],
                               np.mean(noised_sum),
                               delta=0.5)
        self.assertTrue(np.var(noised_count) > 1)  # check that noise is added
        self.assertTrue(np.var(noised_sum) > 1)  # check that noise is added


if __name__ == '__main__':
    absltest.main()<|MERGE_RESOLUTION|>--- conflicted
+++ resolved
@@ -310,15 +310,9 @@
 
     def test_compute_metrics_no_noise(self):
         combiner = self._create_combiner(no_noise=True)
-<<<<<<< HEAD
         metrics_tuple = combiner.compute_metrics((3, [2, 3]))
         self.assertAlmostEqual(2, metrics_tuple.count, delta=1e-5)
         self.assertAlmostEqual(3, metrics_tuple.sum, delta=1e-5)
-=======
-        self.assertAlmostEqual([2, 3],
-                               combiner.compute_metrics((3, [2, 3])),
-                               delta=1e-5)
->>>>>>> a0f53af4
 
     def test_compute_metrics_with_noise(self):
         combiner = self._create_combiner(no_noise=False)
@@ -328,15 +322,11 @@
         ]
         # Standard deviation for the noise is about 1.37. So we set a large
         # delta here.
-<<<<<<< HEAD
         noised_count = []
         noised_sum = []
         for metrics_tuple in noisy_values:
             noised_count.append(metrics_tuple.count)
             noised_sum.append(metrics_tuple.sum)
-=======
-        noised_count, noised_sum = zip(*noisy_values)
->>>>>>> a0f53af4
 
         self.assertAlmostEqual(accumulator[1][0],
                                np.mean(noised_count),
