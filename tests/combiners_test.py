--- conflicted
+++ resolved
@@ -230,18 +230,11 @@
 class CountCombinerTest(parameterized.TestCase):
 
     def _create_combiner(
-<<<<<<< HEAD
-            self,
-            no_noise: bool,
-            mechanism_type: pipeline_dp.MechanismType = pipeline_dp.MechanismType.
-            GAUSSIAN
-=======
         self,
         no_noise: bool,
         mechanism_type: pipeline_dp.MechanismType = pipeline_dp.MechanismType.
         GAUSSIAN,
         output_noise_stddev: bool = False,
->>>>>>> 1c940837
     ) -> dp_combiners.CountCombiner:
         mechanism_spec = _create_mechanism_spec(no_noise, mechanism_type)
         aggregate_params = _create_aggregate_params(
@@ -328,18 +321,11 @@
 class PrivacyIdCountCombinerTest(parameterized.TestCase):
 
     def _create_combiner(
-<<<<<<< HEAD
-            self,
-            no_noise: bool,
-            mechanism_type: pipeline_dp.MechanismType = pipeline_dp.MechanismType.
-            GAUSSIAN
-=======
         self,
         no_noise: bool,
         mechanism_type: pipeline_dp.MechanismType = pipeline_dp.MechanismType.
         GAUSSIAN,
         output_noise_stddev: bool = False,
->>>>>>> 1c940837
     ) -> dp_combiners.PrivacyIdCountCombiner:
         mechanism_spec = _create_mechanism_spec(no_noise, mechanism_type)
         aggregate_params = _create_aggregate_params(
@@ -552,14 +538,6 @@
             output_noise_stddev=output_noise_stddev)
 
     def _create_combiner(
-<<<<<<< HEAD
-            self,
-            no_noise: bool,
-            per_partition_bound: bool,
-            max_value=1.0,
-            mechanism_type: pipeline_dp.MechanismType = pipeline_dp.MechanismType.
-            GAUSSIAN
-=======
         self,
         no_noise: bool,
         per_partition_bound: bool,
@@ -567,7 +545,6 @@
         mechanism_type: pipeline_dp.MechanismType = pipeline_dp.MechanismType.
         GAUSSIAN,
         output_noise_stddev: bool = False,
->>>>>>> 1c940837
     ) -> dp_combiners.SumCombiner:
         mechanism_spec = _create_mechanism_spec(no_noise, mechanism_type)
         if per_partition_bound:
