--- conflicted
+++ resolved
@@ -115,10 +115,6 @@
         # Mock request budget and metrics names functions.
         for i, combiner in enumerate(custom_combiners):
             combiner.request_budget = mock.Mock()
-<<<<<<< HEAD
-            combiner.metrics_names = mock.Mock(return_value=[f"metric{i}"])
-=======
->>>>>>> 583aeed0
 
         aggregate_params = self._create_aggregate_params(None)
 
@@ -129,12 +125,7 @@
             aggregate_params, budget_accountant, custom_combiners)
 
         # Assert
-<<<<<<< HEAD
-        self.assertEqual(("metric0", "metric1"),
-                         compound_combiner._metrics_to_compute)
-=======
         self.assertFalse(compound_combiner._return_named_tuple)
->>>>>>> 583aeed0
         for combiner in custom_combiners:
             combiner.request_budget.assert_called_once()
 
