"""Adapters for working with pipeline frameworks."""

from enum import Enum
from functools import partial
import os
import multiprocessing as mp
from tkinter import W
from . import accumulator
import random
import numpy as np

import abc
import apache_beam as beam
import apache_beam.transforms.combiners as combiners
import collections
import pipeline_dp.accumulator as accumulator
import typing
from typing import Any, Optional, Callable, Tuple
import collections
import itertools


class PipelineOperations(abc.ABC):
    """Interface for pipeline frameworks adapters."""

    @abc.abstractmethod
    def map(self, col, fn, stage_name: str):
        pass

    @abc.abstractmethod
    def flat_map(self, col, fn, stage_name: str):
        pass

    @abc.abstractmethod
    def map_tuple(self, col, fn, stage_name: str):
        pass

    @abc.abstractmethod
    def map_values(self, col, fn, stage_name: str):
        pass

    @abc.abstractmethod
    def group_by_key(self, col, stage_name: str):
        pass

    @abc.abstractmethod
    def filter(self, col, fn, stage_name: str):
        pass

    @abc.abstractmethod
    def filter_by_key(self, col, keys_to_keep, stage_name: str):
        """Filters out nonpublic partitions.

        Args:
          col: collection with elements (partition_key, data).
          keys_to_keep: collection of public partition keys,
            both local (currently `list` and `set`) and distributed collections are supported
          stage_name: name of the stage.

        Returns:
          A filtered collection containing only data belonging to keys_to_keep.

        """
        pass

    @abc.abstractmethod
    def keys(self, col, stage_name: str):
        pass

    @abc.abstractmethod
    def values(self, col, stage_name: str):
        pass

    @abc.abstractmethod
    def sample_fixed_per_key(self, col, n: int, stage_name: str):
        pass

    @abc.abstractmethod
    def count_per_element(self, col, stage_name: str):
        pass

    @abc.abstractmethod
    def reduce_accumulators_per_key(self, col, stage_name: str):
        """Reduces the input collection so that all elements per each key are merged.

        Args:
          col: input collection which contains tuples (key, accumulator)
          stage_name: name of the stage

        Returns:
          A collection of tuples (key, accumulator).

        """
        pass


class BeamOperations(PipelineOperations):
    """Apache Beam adapter."""

    def map(self, col, fn, stage_name: str):
        return col | stage_name >> beam.Map(fn)

    def flat_map(self, col, fn, stage_name: str):
        return col | stage_name >> beam.FlatMap(fn)

    def map_tuple(self, col, fn, stage_name: str):
        return col | stage_name >> beam.Map(lambda x: fn(*x))

    def map_values(self, col, fn, stage_name: str):
        return col | stage_name >> beam.MapTuple(lambda k, v: (k, fn(v)))

    def group_by_key(self, col, stage_name: str):
        """Group the values for each key in the PCollection into a single sequence.

        Args:
          col: input collection
          stage_name: name of the stage

        Returns:
          An PCollection of tuples in which the type of the second item is list.

        """
        return col | stage_name >> beam.GroupByKey()

    def filter(self, col, fn, stage_name: str):
        return col | stage_name >> beam.Filter(fn)

    def filter_by_key(self, col, keys_to_keep, data_extractors, stage_name: str):
        class PartitionsFilterJoin(beam.DoFn):
            def process(self, joined_data):
                key, rest = joined_data
                values, is_public = rest.get(VALUES), rest.get(IS_PUBLIC)

                # TODO the Issue #4 says this is blocked on other tasks. Revisit
                # this once unblocked
                if not values:
                    return

                if is_public:
                    for value in values:
                        yield key, value

        def has_public_partition_key(pk_val):
            return pk_val[0] in keys_to_keep

        # define constants for using as keys in CoGroupByKey
        VALUES, IS_PUBLIC = 0, 1

        if keys_to_keep is None:
            raise TypeError("Must provide a valid keys to keep")

        col = col | "Mapping data by partition" >> beam.Map(
            lambda x: (data_extractors.partition_extractor(x), x)
        )

        if isinstance(keys_to_keep, (list, set)):
            # Keys to keep are in memory.
            if not isinstance(keys_to_keep, set):
                keys_to_keep = set(keys_to_keep)
            return col | "Filtering data from public partitions" >> beam.Filter(
                has_public_partition_key
            )

        # Public paritions are not in memory. Filter out with a join.
        keys_to_keep = (
            keys_to_keep
            | "Creating public_partitions PCollection" >> beam.Map(lambda x: (x, True))
        )
        return (
            {VALUES: col, IS_PUBLIC: keys_to_keep}
            | "Aggregating elements by values and is_public partition flag "
            >> beam.CoGroupByKey()
            | "Filtering data from public partitions"
            >> beam.ParDo(PartitionsFilterJoin())
        )

    def keys(self, col, stage_name: str):
        return col | stage_name >> beam.Keys()

    def values(self, col, stage_name: str):
        return col | stage_name >> beam.Values()

    def sample_fixed_per_key(self, col, n: int, stage_name: str):
        return col | stage_name >> combiners.Sample.FixedSizePerKey(n)

    def count_per_element(self, col, stage_name: str):
        return col | stage_name >> combiners.Count.PerElement()

    def reduce_accumulators_per_key(self, col, stage_name: str = None):
        # TODO: Use merge function from the accumulator framework.
        def merge_accumulators(accumulators):
            res = None
            for acc in accumulators:
                if res:
                    res.add_accumulator(acc)
                else:
                    res = acc
            return res

        return col | stage_name >> beam.CombinePerKey(merge_accumulators)


class SparkRDDOperations(PipelineOperations):
    """Apache Spark RDD adapter."""

    def map(self, rdd, fn, stage_name: str = None):
        return rdd.map(fn)

    def flat_map(self, rdd, fn, stage_name: str = None):
        return rdd.flatMap(fn)

    def map_tuple(self, rdd, fn, stage_name: str = None):
        return rdd.map(fn)

    def map_values(self, rdd, fn, stage_name: str = None):
        return rdd.mapValues(fn)

    def group_by_key(self, rdd, stage_name: str = None):
        """Group the values for each key in the RDD into a single sequence.

        Args:
          rdd: input RDD
          stage_name: not used

        Returns:
          An RDD of tuples in which the type of the second item
          is the pyspark.resultiterable.ResultIterable.

        """
        return rdd.groupByKey()

    def filter(self, rdd, fn, stage_name: str = None):
        return rdd.filter(fn)

    def filter_by_key(self, rdd, keys_to_keep, data_extractors, stage_name: str = None):

        if keys_to_keep is None:
            raise TypeError("Must provide a valid keys to keep")

        rdd = rdd.map(lambda x: (data_extractors.partition_extractor(x), x))

        if isinstance(keys_to_keep, (list, set)):
            # Keys to keep are local.
            if not isinstance(keys_to_keep, set):
                keys_to_keep = set(keys_to_keep)
            return rdd.filter(lambda x: x[0] in keys_to_keep)

        else:
            filtering_rdd = keys_to_keep.map(lambda x: (x, None))
            return rdd.join(filtering_rdd).map(lambda x: (x[0], x[1][0]))

    def keys(self, rdd, stage_name: str = None):
        return rdd.keys()

    def values(self, rdd, stage_name: str = None):
        return rdd.values()

    def sample_fixed_per_key(self, rdd, n: int, stage_name: str = None):
        """Get fixed-size random samples for each unique key in an RDD of key-values.
        Sampling is not guaranteed to be uniform across partitions.

        Args:
          rdd: input RDD
          n: number of values to sample for each key
          stage_name: not used

        Returns:
          An RDD of tuples.

        """
        return rdd.mapValues(lambda x: [x]).reduceByKey(
            lambda x, y: random.sample(x + y, min(len(x) + len(y), n))
        )

    def count_per_element(self, rdd, stage_name: str = None):
        return rdd.map(lambda x: (x, 1)).reduceByKey(lambda x, y: (x + y))

    def reduce_accumulators_per_key(self, rdd, stage_name: str = None):
        return rdd.reduceByKey(lambda acc1, acc2: acc1.add_accumulator(acc2))


class LocalPipelineOperations(PipelineOperations):
    """Local Pipeline adapter."""

    def map(self, col, fn, stage_name: typing.Optional[str] = None):
        return map(fn, col)

    def flat_map(self, col, fn, stage_name: str = None):
        return (x for el in col for x in fn(el))

    def map_tuple(self, col, fn, stage_name: str = None):
        return map(lambda x: fn(*x), col)

    def map_values(self, col, fn, stage_name: typing.Optional[str] = None):
        return ((k, fn(v)) for k, v in col)

    def group_by_key(self, col, stage_name: typing.Optional[str] = None):
        def group_by_key_generator():
            d = collections.defaultdict(list)
            for key, value in col:
                d[key].append(value)
            for item in d.items():
                yield item

        return group_by_key_generator()

    def filter(self, col, fn, stage_name: typing.Optional[str] = None):
        return filter(fn, col)

    def filter_by_key(
        self,
        col,
        keys_to_keep,
        data_extractors,
        stage_name: typing.Optional[str] = None,
    ):
        return [
            (data_extractors.partition_extractor(x), x)
            for x in col
            if data_extractors.partition_extractor(x) in keys_to_keep
        ]

    def keys(self, col, stage_name: typing.Optional[str] = None):
        return (k for k, v in col)

    def values(self, col, stage_name: typing.Optional[str] = None):
        return (v for k, v in col)

    def sample_fixed_per_key(
        self, col, n: int, stage_name: typing.Optional[str] = None
    ):
        def sample_fixed_per_key_generator():
            for item in self.group_by_key(col):
                key = item[0]
                values = item[1]
                if len(values) > n:
                    sampled_indices = np.random.choice(
                        range(len(values)), n, replace=False
                    )
                    values = [values[i] for i in sampled_indices]
                yield key, values

        return sample_fixed_per_key_generator()

    def count_per_element(self, col, stage_name: typing.Optional[str] = None):
        yield from collections.Counter(col).items()

    def reduce_accumulators_per_key(self, col, stage_name: str = None):
<<<<<<< HEAD
        raise NotImplementedError()


class Sentinel(Enum):
    EOI = "EndOfIterations"


def _multiproc_iter_input(iter_obj):
    yield from iter_obj
    yield Sentinel.EOI


def _multiproc_iter_output(iter_obj):
    for item in iter_obj:
        if item is Sentinel.EOI:
            break
        yield item


# workaround for passing lambda functions to multiprocessing
# according to https://medium.com/@yasufumy/python-multiprocessing-c6d54107dd55
_pool_current_func = None


def _pool_worker_init(func):
    global _pool_current_func
    _pool_current_func = func


def _pool_worker(row):
    if row is Sentinel.EOI:
        return Sentinel.EOI
    return _pool_current_func(row)


class _LazyMultiProcIterator:
    def __init__(
        self,
        job: typing.Callable,
        job_inputs: typing.Iterable,
        chunksize: int = 1,
        n_jobs: typing.Optional[int] = None,
        **pool_kwargs
    ):
        self.job = job
        self.chunksize = chunksize
        self.job_inputs = job_inputs
        self.n_jobs = n_jobs
        self.pool_kwargs = pool_kwargs
        self._outputs = None  # type: typing.Optional[typing.Iterator]
        self._pool = None

    def _init_pool(self):
        self._pool = mp.Pool(
            self.n_jobs,
            initializer=_pool_worker_init,
            initargs=(self.job,),
            **self.pool_kwargs
        )
        return self._pool

    def _trigger_iterations(self):
        if self._outputs is None:
            self._outputs = self._init_pool().map(
                _pool_worker, _multiproc_iter_input(self.job_inputs), self.chunksize
            )

    def __iter__(self):
        if isinstance(self.job_inputs, _LazyMultiProcIterator):
            self.job_inputs._trigger_iterations()
        self._trigger_iterations()
        yield from _multiproc_iter_output(self._outputs)


class _LazyMultiProcGroupByIterator(_LazyMultiProcIterator):
    def __init__(self, job_inputs: typing.Iterable,
                chunksize: int,
                n_jobs: typing.Optional[int],
                **pool_kwargs):
        self.manager = mp.Manager()
        self.results_dict = self.manager.dict()
        def insert_row(captures, row):
            (results_dict_,) = captures
            key, val = row
            results_dict_[key].append(val)

        insert_row = partial(insert_row, (self.results_dict,))

        super().__init__(insert_row, job_inputs, 
                         chunksize=chunksize, 
                         n_jobs=n_jobs, 
                         **pool_kwargs)

    def _trigger_iterations(self):
        if self._outputs is None:
            keys = set(k for k, v in self.job_inputs)
            self.results_dict.update({k: self.manager.list() for k in keys})
            self._init_pool().map(_pool_worker, self.job_inputs, self.chunksize)
            self._outputs = ((k, list(v)) for k, v in self.results_dict.items())

class _LazyMultiProcCountIterator(_LazyMultiProcIterator):
    def __init__(self, job_inputs: typing.Iterable,
                chunksize: int,
                n_jobs: typing.Optional[int],
                **pool_kwargs):
        self.manager = mp.Manager()
        self.results_dict = self.manager.dict()
        def insert_row(captures, key):
            (results_dict_,) = captures
            results_dict_[key] += 1

        insert_row = partial(insert_row, (self.results_dict,))

        super().__init__(insert_row, job_inputs, 
                         chunksize=chunksize, 
                         n_jobs=n_jobs, 
                         **pool_kwargs)

    def _trigger_iterations(self):
        if self._outputs is None:
            keys = set(self.job_inputs)
            self.results_dict.update({k: 0 for k in keys})
            self._init_pool().map(_pool_worker, self.job_inputs, self.chunksize)
            self._outputs = self.results_dict.items()


class MultiProcLocalPipelineOperations(PipelineOperations):
    def __init__(
        self, n_jobs: typing.Optional[int] = None, chunksize: int = 1, **pool_kwargs
    ):
        self.n_jobs = n_jobs
        self.chunksize = chunksize
        self.pool_kwargs = pool_kwargs

    def map(self, col, fn, stage_name: typing.Optional[str] = None):
        return _LazyMultiProcIterator(job=fn, job_inputs=col, 
                                      chunksize=self.chunksize, 
                                      **self.pool_kwargs)

    def flat_map(self, col, fn, stage_name: typing.Optional[str] = None):
        return (e for x in self.map(col, fn, stage_name) for e in x)

    def map_tuple(self, col, fn, stage_name: typing.Optional[str] = None):
        return self.map(col, lambda row: fn(*row), stage_name)

    def map_values(self, col, fn, stage_name: typing.Optional[str] = None):
        return self.map(col, lambda x: (x[0], fn(x[1])), stage_name)

    def group_by_key(self, col, stage_name: typing.Optional[str] = None):
        # NOTE - this cannot be implemented in an ordered manner without (almost) serial execution!
        #   both keys and groups will be out of order
        return _LazyMultiProcGroupByIterator(col, self.chunksize, 
                                             self.n_jobs, 
                                             **self.pool_kwargs)

    def filter(self, col, fn, stage_name: typing.Optional[str] = None):
        ordered_predicates = self.map(col, fn, stage_name)
        return (row for row, keep in zip(col, ordered_predicates) if keep)

    def filter_by_key(self, col,
                      public_partitions,
                      data_extractors,
                      stage_name: typing.Optional[str] = None):
        def mapped_fn(captures, row):
            public_partitions_, data_extractors_ = captures
            key = data_extractors_.partition_extractor(row)
            return key, (key in public_partitions_)

        mapped_fn = partial(mapped_fn, (public_partitions, data_extractors))
        ordered_key_keep = self.map(col, mapped_fn, stage_name)
        return ((key, row) for row, (key, keep) in zip(col, ordered_key_keep) if keep)

    def keys(self, col, stage_name: typing.Optional[str] = None):
        # no point in passing through multiproc.
        return (k for k, v in col)

    def values(self, col, stage_name: typing.Optional[str] = None):
        # no point in passing through multiproc.
        return (v for k, v in col)

    def sample_fixed_per_key(self, col, 
                             n: int, 
                             stage_name: typing.Optional[str] = None):
        def mapped_fn(captures, row):
            (n_,) = captures
            partition_key, values = row
            samples = values
            if len(samples) > n_:
                samples = random.sample(samples, n_)
            return partition_key, samples

        mapped_fn = partial(mapped_fn, (n,))
        groups = self.group_by_key(col, stage_name)
        return self.map(groups, mapped_fn, stage_name)

    def count_per_element(self, col, stage_name: typing.Optional[str] = None):
        return _LazyMultiProcCountIterator(col, self.chunksize, 
                                           self.n_jobs, **self.pool_kwargs)

    def reduce_accumulators_per_key(self, col, stage_name: typing.Optional[str] = None):
        """Reduces the input collection so that all elements per each key are merged.

        Args:
          col: input collection which contains tuples (key, accumulator)
          stage_name: name of the stage

        Returns:
          A collection of tuples (key, accumulator).

        """
        return self.map_values(col, accumulator.merge)
=======
        return self.map_values(self.group_by_key(col), accumulator.merge)
>>>>>>> 84bbf457
<|MERGE_RESOLUTION|>--- conflicted
+++ resolved
@@ -346,8 +346,7 @@
         yield from collections.Counter(col).items()
 
     def reduce_accumulators_per_key(self, col, stage_name: str = None):
-<<<<<<< HEAD
-        raise NotImplementedError()
+        return self.map_values(self.group_by_key(col), accumulator.merge)
 
 
 class Sentinel(Enum):
@@ -557,7 +556,4 @@
           A collection of tuples (key, accumulator).
 
         """
-        return self.map_values(col, accumulator.merge)
-=======
-        return self.map_values(self.group_by_key(col), accumulator.merge)
->>>>>>> 84bbf457
+        return self.map_values(col, accumulator.merge)