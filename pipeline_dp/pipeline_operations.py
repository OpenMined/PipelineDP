"""Adapters for working with pipeline frameworks."""

import random
import collections
import numpy as np

import abc
import apache_beam as beam
import apache_beam.transforms.combiners as combiners
import collections
import typing


class PipelineOperations(abc.ABC):
    """Interface for pipeline frameworks adapters."""

    @abc.abstractmethod
    def map(self, col, fn, stage_name: str):
        pass

    @abc.abstractmethod
    def flat_map(self, col, fn, stage_name: str):
        pass

    @abc.abstractmethod
    def map_tuple(self, col, fn, stage_name: str):
        pass

    @abc.abstractmethod
    def map_values(self, col, fn, stage_name: str):
        pass

    @abc.abstractmethod
    def group_by_key(self, col, stage_name: str):
        pass

    @abc.abstractmethod
    def filter(self, col, fn, stage_name: str):
        pass

    @abc.abstractmethod
    def filter_by_key(self, col, public_partitions, stage_name: str):
        """Filters out nonpublic partitions.

        Args:
          col: collection with elements (partition_key, data).
          public_partitions: collection of public partition keys.
          stage_name: name of the stage.

        Returns:
          A filtered collection containing only data belonging to public_partitions.

        """
        pass

    @abc.abstractmethod
    def keys(self, col, stage_name: str):
        pass

    @abc.abstractmethod
    def values(self, col, stage_name: str):
        pass

    @abc.abstractmethod
    def sample_fixed_per_key(self, col, n: int, stage_name: str):
        pass

    @abc.abstractmethod
    def count_per_element(self, col, stage_name: str):
        pass

    @abc.abstractmethod
<<<<<<< HEAD
    """Reduce the input collection so that all elements per each key are merged.

    Args:
      col: input collection which contains tuples (key, accumulator)
      stage_name: name of the stage

    Returns:
      A collection of tuples (key, accumulator).

    """
    def reduce_accumulators_per_key(self, col, stage_name: str):
=======
    def reduce_accumulators_per_key(self, col, stage_name: str):
        """Reduces the input collection so that all elements per each key are merged.

            Args:
              col: input collection which contains tuples (key, accumulator)
              stage_name: name of the stage

            Returns:
              A collection of tuples (key, accumulator).

            """
>>>>>>> e33a7c72
        pass


class BeamOperations(PipelineOperations):
    """Apache Beam adapter."""

    def map(self, col, fn, stage_name: str):
        return col | stage_name >> beam.Map(fn)

    def flat_map(self, col, fn, stage_name: str):
        return col | stage_name >> beam.FlatMap(fn)

    def map_tuple(self, col, fn, stage_name: str):
        return col | stage_name >> beam.Map(lambda x: fn(*x))

    def map_values(self, col, fn, stage_name: str):
        return col | stage_name >> beam.MapTuple(lambda k, v: (k, fn(v)))

    def group_by_key(self, col, stage_name: str):
        """Group the values for each key in the PCollection into a single sequence.

        Args:
          col: input collection
          stage_name: name of the stage

        Returns:
          An PCollection of tuples in which the type of the second item is list.

        """
        return col | stage_name >> beam.GroupByKey()

    def filter(self, col, fn, stage_name: str):
        return col | stage_name >> beam.Filter(fn)

    def filter_by_key(self, col, public_partitions, data_extractors,
                      stage_name: str):

        class PartitionsFilterJoin(beam.DoFn):

            def process(self, joined_data):
                key, rest = joined_data
                values, is_public = rest.get(VALUES), rest.get(IS_PUBLIC)

                # TODO the Issue #4 says this is blocked on other tasks. Revisit
                # this once unblocked
                if not values:
                    return

                if is_public:
                    for value in values:
                        yield key, value

        def has_public_partition_key(pk_val):
            return pk_val[0] in public_partitions

        # define constants for using as keys in CoGroupByKey
        VALUES, IS_PUBLIC = 0, 1

        if public_partitions is None:
            raise TypeError("Must provide a valid public_partitions")

        col = col | "Mapping data by partition" >> beam.Map(
            lambda x: (data_extractors.partition_extractor(x), x))

        if isinstance(public_partitions, (list, set)):
            # Public partitions are in memory.
            if not isinstance(public_partitions, set):
                public_partitions = set(public_partitions)
            return col | "Filtering data from public partitions" >> beam.Filter(
                has_public_partition_key)

        # Public paritions are not in memory. Filter out with a join.
        public_partitions = public_partitions | "Creating public_partitions PCollection" >> beam.Map(
            lambda x: (x, True))
        return ({
            VALUES: col,
            IS_PUBLIC: public_partitions
        } | "Aggregating elements by values and is_public partition flag " >>
                beam.CoGroupByKey() | "Filterding data from public partitions"
                >> beam.ParDo(PartitionsFilterJoin()))

    def keys(self, col, stage_name: str):
        return col | stage_name >> beam.Keys()

    def values(self, col, stage_name: str):
        return col | stage_name >> beam.Values()

    def sample_fixed_per_key(self, col, n: int, stage_name: str):
        return col | stage_name >> combiners.Sample.FixedSizePerKey(n)

    def count_per_element(self, col, stage_name: str):
        return col | stage_name >> combiners.Count.PerElement()

    def reduce_accumulators_per_key(self, col, stage_name: str = None):
        # TODO: Use merge function from the accumulator framework.
        def merge_accumulators(accumulators):
            res = None
            for acc in accumulators:
                if res:
                    res.add_accumulator(acc)
                else:
                    res = acc
            return res

        return col | stage_name >> beam.CombinePerKey(merge_accumulators)


class SparkRDDOperations(PipelineOperations):
    """Apache Spark RDD adapter."""

    def map(self, rdd, fn, stage_name: str = None):
        return rdd.map(fn)

    def flat_map(self, rdd, fn, stage_name: str = None):
        return rdd.flatMap(fn)

    def map_tuple(self, rdd, fn, stage_name: str = None):
        return rdd.map(fn)

    def map_values(self, rdd, fn, stage_name: str = None):
        return rdd.mapValues(fn)

    def group_by_key(self, rdd, stage_name: str = None):
        """Group the values for each key in the RDD into a single sequence.

        Args:
          rdd: input RDD
          stage_name: not used

        Returns:
          An RDD of tuples in which the type of the second item
          is the pyspark.resultiterable.ResultIterable.

        """
        return rdd.groupByKey()

    def filter(self, rdd, fn, stage_name: str = None):
        return rdd.filter(fn)

    def filter_by_key(self,
                      rdd,
                      public_partitions,
                      data_extractors,
                      stage_name: str = None):
        NotImplementedError(
            "filter_by_key is not implemented in SparkRDDOperations")

    def keys(self, rdd, stage_name: str = None):
        return rdd.keys()

    def values(self, rdd, stage_name: str = None):
        return rdd.values()

    def sample_fixed_per_key(self, rdd, n: int, stage_name: str = None):
        """Get fixed-size random samples for each unique key in an RDD of key-values.
        Sampling is not guaranteed to be uniform across partitions.

        Args:
          rdd: input RDD
          n: number of values to sample for each key
          stage_name: not used

        Returns:
          An RDD of tuples.

        """
        return rdd.mapValues(lambda x: [x])\
            .reduceByKey(lambda x, y: random.sample(x+y, min(len(x)+len(y), n)))

    def count_per_element(self, rdd, stage_name: str = None):
        return rdd.map(lambda x: (x, 1))\
            .reduceByKey(lambda x, y: (x + y))

<<<<<<< HEAD
    def reduce_accumulators_per_key(self, rdd, stage_name: str = None):
        rdd.reduceByKey(lambda acc1, acc2: acc1.merge([acc2]))
=======
    def reduce_accumulators_per_key(self, col, stage_name: str = None):
        raise NotImplementedError()
>>>>>>> e33a7c72


class LocalPipelineOperations(PipelineOperations):
    """Local Pipeline adapter."""

    def map(self, col, fn, stage_name: typing.Optional[str] = None):
        return map(fn, col)

    def flat_map(self, col, fn, stage_name: str = None):
        return (x for el in col for x in fn(el))

    def map_tuple(self, col, fn, stage_name: str = None):
        return map(lambda x: fn(*x), col)

    def map_values(self, col, fn, stage_name: typing.Optional[str] = None):
        return ((k, fn(v)) for k, v in col)

    def group_by_key(self, col, stage_name: typing.Optional[str] = None):

        def group_by_key_generator():
            d = collections.defaultdict(list)
            for key, value in col:
                d[key].append(value)
            for item in d.items():
                yield item

        return group_by_key_generator()

    def filter(self, col, fn, stage_name: typing.Optional[str] = None):
        return filter(fn, col)

    def filter_by_key(self,
                      col,
                      public_partitions,
                      data_extractors,
                      stage_name: typing.Optional[str] = None):
        return [(data_extractors.partition_extractor(x), x)
                for x in col
                if data_extractors.partition_extractor(x) in public_partitions]

    def keys(self, col, stage_name: str):
        pass

    def values(self, col, stage_name: typing.Optional[str] = None):
        return (v for k, v in col)

    def sample_fixed_per_key(self,
                             col,
                             n: int,
                             stage_name: typing.Optional[str] = None):

        def sample_fixed_per_key_generator():
            for item in self.group_by_key(col):
                key = item[0]
                values = item[1]
                if len(values) > n:
                    sampled_indices = np.random.choice(range(len(values)),
                                                       n,
                                                       replace=False)
                    values = [values[i] for i in sampled_indices]
                yield key, values

        return sample_fixed_per_key_generator()

    def count_per_element(self, col, stage_name: typing.Optional[str] = None):
        yield from collections.Counter(col).items()

    def reduce_accumulators_per_key(self, col, stage_name: str = None):
        raise NotImplementedError()<|MERGE_RESOLUTION|>--- conflicted
+++ resolved
@@ -7,7 +7,6 @@
 import abc
 import apache_beam as beam
 import apache_beam.transforms.combiners as combiners
-import collections
 import typing
 
 
@@ -70,19 +69,6 @@
         pass
 
     @abc.abstractmethod
-<<<<<<< HEAD
-    """Reduce the input collection so that all elements per each key are merged.
-
-    Args:
-      col: input collection which contains tuples (key, accumulator)
-      stage_name: name of the stage
-
-    Returns:
-      A collection of tuples (key, accumulator).
-
-    """
-    def reduce_accumulators_per_key(self, col, stage_name: str):
-=======
     def reduce_accumulators_per_key(self, col, stage_name: str):
         """Reduces the input collection so that all elements per each key are merged.
 
@@ -94,7 +80,6 @@
               A collection of tuples (key, accumulator).
 
             """
->>>>>>> e33a7c72
         pass
 
 
@@ -268,13 +253,8 @@
         return rdd.map(lambda x: (x, 1))\
             .reduceByKey(lambda x, y: (x + y))
 
-<<<<<<< HEAD
     def reduce_accumulators_per_key(self, rdd, stage_name: str = None):
         rdd.reduceByKey(lambda acc1, acc2: acc1.merge([acc2]))
-=======
-    def reduce_accumulators_per_key(self, col, stage_name: str = None):
-        raise NotImplementedError()
->>>>>>> e33a7c72
 
 
 class LocalPipelineOperations(PipelineOperations):
