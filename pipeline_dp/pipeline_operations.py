--- conflicted
+++ resolved
@@ -49,7 +49,6 @@
 
 class BeamOperations(PipelineOperations):
     """Apache Beam adapter."""
-<<<<<<< HEAD
 
     def map(self, col, fn, stage_name: str):
         return col | stage_name >> beam.Map(fn)
@@ -125,41 +124,24 @@
         return rdd.values()
 
     def sample_fixed_per_key(self, rdd, n: int, stage_name: str = None):
+        """Get fixed-size random samples for each unique key in an RDD of key-values.
+        Sampling is guaranteed to be not uniform across partitions.
+
+        Args:
+          rdd: input RDD
+          n: number of values to sample for each key
+          stage_name: not used
+
+        Returns:
+          An RDD of tuples.
+
+        """
         return rdd.mapValues(lambda x: [x])\
             .reduceByKey(lambda x, y: random.sample(x+y, min(len(x)+len(y), n)))
 
     def count_per_element(self, rdd, stage_name: str = None):
         return rdd.map(lambda x: (x, 1))\
             .reduceByKey(lambda x, y: (x + y))
-=======
-
-    def map(self, col, fn, stage_name: str):
-        return col | stage_name >> beam.Map(fn)
-
-    def map_tuple(self, col, fn, stage_name: str):
-        return col | stage_name >> beam.MapTuple(fn)
-
-    def map_values(self, col, fn, stage_name: str):
-        return col | stage_name >> beam.MapTuple(lambda k, v: (k, fn(v)))
-
-    def group_by_key(self, col, stage_name: str):
-        return col | stage_name >> beam.GroupByKey()
-
-    def filter(self, col, fn, stage_name: str):
-        return col | stage_name >> beam.Filter(fn)
-
-    def keys(self, col, stage_name: str):
-        return col | stage_name >> beam.Keys()
-
-    def values(self, col, stage_name: str):
-        return col | stage_name >> beam.Values()
-
-    def sample_fixed_per_key(self, col, n: int, stage_name: str):
-        return col | stage_name >> combiners.Sample.FixedSizePerKey(n)
-
-    def count_per_element(self, col, stage_name: str):
-        return col | stage_name >> combiners.Count.PerElement()
->>>>>>> ee82c029
 
 
 class LocalPipelineOperations(PipelineOperations):
@@ -168,13 +150,8 @@
     def map(self, col, fn, stage_name: str = None):
         return map(fn, col)
 
-<<<<<<< HEAD
     def map_tuple(self, col, fn, stage_name: str):
-        pass
-=======
-    def map_tuple(self, col, fn, stage_name: str = None):
         return (fn(k, v) for k, v in col)
->>>>>>> ee82c029
 
     def map_values(self, col, fn, stage_name: str):
         pass
