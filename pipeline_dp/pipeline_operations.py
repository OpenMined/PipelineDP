--- conflicted
+++ resolved
@@ -161,16 +161,11 @@
     def map(self, col, fn, stage_name: str = None):
         return map(fn, col)
 
-<<<<<<< HEAD
     def flat_map(self, col, fn, stage_name: str):
         return (x for el in col for x in fn(el))
 
     def map_tuple(self, col, fn, stage_name: str = None):
         return map(lambda x: fn(*x), col)
-=======
-    def map_tuple(self, col, fn, stage_name: typing.Optional[str] = None):
-        return (fn(k, v) for k, v in col)
->>>>>>> e30b088a
 
     def map_values(self, col, fn, stage_name: str):
         pass
