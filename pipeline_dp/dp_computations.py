# Copyright 2022 OpenMined.
#
# Licensed under the Apache License, Version 2.0 (the "License");
# you may not use this file except in compliance with the License.
# You may obtain a copy of the License at
#
#      http://www.apache.org/licenses/LICENSE-2.0
#
# Unless required by applicable law or agreed to in writing, software
# distributed under the License is distributed on an "AS IS" BASIS,
# WITHOUT WARRANTIES OR CONDITIONS OF ANY KIND, either express or implied.
# See the License for the specific language governing permissions and
# limitations under the License.
"""Differential privacy computing of count, sum, mean, variance."""

import numpy as np
<<<<<<< HEAD
from typing import Tuple, Optional
=======
>>>>>>> 90bb18c8
import pipeline_dp
from dataclasses import dataclass
from pydp.algorithms import numerical_mechanisms as dp_mechanisms


@dataclass
class ScalarNoiseParams:
    """The parameters used for computing the dp sum, count, mean, variance."""

    eps: float
    delta: float
    min_value: Optional[float]
    max_value: Optional[float]
    min_sum_per_partition: Optional[float]
    max_sum_per_partition: Optional[float]
    max_partitions_contributed: int
    max_contributions_per_partition: int
    noise_kind: pipeline_dp.NoiseKind  # Laplace or Gaussian

    def __post_init__(self):
        assert self.min_value is None == self.max_value is None, "min_value and max_value should be or both set or both None."
        assert self.min_sum_per_partition is None == self.max_sum_per_partition is None, "min_sum_per_partition and max_sum_per_partition should be or both set or both None."

    def l0_sensitivity(self):
        """"Returns the L0 sensitivity of the parameters."""
        return self.max_partitions_contributed

    @property
    def bounds_per_value_are_set(self) -> bool:
        return self.min_value is not None and self.max_value is not None

    @property
    def bounds_per_partition_are_set(self) -> bool:
        return self.min_sum_per_partition is not None and self.max_sum_per_partition is not None


def compute_squares_interval(min_value: float, max_value: float):
    """Returns the bounds of the interval [min_value^2, max_value^2]."""
    if min_value < 0 < max_value:
        return 0, max(min_value**2, max_value**2)
    return min_value**2, max_value**2


def compute_middle(min_value: float, max_value: float):
    """"Returns the middle point of the interval [min_value, max_value]."""
    # (min_value + max_value) / 2 may cause an overflow or loss of precision if
    # min_value and max_value are large.
    return min_value + (max_value - min_value) / 2


def compute_l1_sensitivity(l0_sensitivity: float, linf_sensitivity: float):
    """Calculates the L1 sensitivity based on the L0 and Linf sensitivities.

    Args:
        l0_sensitivity: The L0 sensitivity.
        linf_sensitivity: The Linf sensitivity.

    Returns:
        The L1 sensitivity.
    """
    return l0_sensitivity * linf_sensitivity


def compute_l2_sensitivity(l0_sensitivity: float, linf_sensitivity: float):
    """Calculates the L2 sensitivity based on the L0 and Linf sensitivities.

    Args:
        l0_sensitivity: The L0 sensitivity.
        linf_sensitivity: The Linf sensitivity.

    Returns:
        The L2 sensitivity.
    """
    return np.sqrt(l0_sensitivity) * linf_sensitivity


def compute_sigma(eps: float, delta: float, l2_sensitivity: float):
    """Returns the optimal value of sigma for the Gaussian mechanism.

    Args:
        eps: The epsilon value.
        delta: The delta value.
        l2_sensitivity: The L2 sensitivity.
    """
    # TODO: use named arguments, when argument names are added in PyDP on PR
    # https://github.com/OpenMined/PyDP/pull/398.
    return dp_mechanisms.GaussianMechanism(eps, delta, l2_sensitivity).std


def apply_laplace_mechanism(value: float, eps: float, l1_sensitivity: float):
    """Applies the Laplace mechanism to the value.

    Args:
        value: The initial value.
        eps: The epsilon value.
        l1_sensitivity: The L1 sensitivity.

    Returns:
        The value resulted after adding the noise.
    """
    mechanism = dp_mechanisms.LaplaceMechanism(epsilon=eps,
                                               sensitivity=l1_sensitivity)
    return mechanism.add_noise(1.0 * value)


def apply_gaussian_mechanism(value: float, eps: float, delta: float,
                             l2_sensitivity: float):
    """Applies the Gaussian mechanism to the value.

    Args:
        value: The initial value.
        eps: The epsilon value.
        delta: The delta value.
        l2_sensitivity: The L2 sensitivity.

    Returns:
        The value resulted after adding the noise.
    """
    # TODO: use named arguments, when argument names are added in PyDP on PR
    # https://github.com/OpenMined/PyDP/pull/398.
    mechanism = dp_mechanisms.GaussianMechanism(eps, delta, l2_sensitivity)
    return mechanism.add_noise(1.0 * value)


def _add_random_noise(
    value: float,
    eps: float,
    delta: float,
    l0_sensitivity: float,
    linf_sensitivity: float,
    noise_kind: pipeline_dp.NoiseKind,
):
    """Adds random noise according to the parameters.

    Args:
        value: The initial value.
        eps: The epsilon value.
        delta: The delta value.
        l0_sensitivity: The L0 sensitivity.
        linf_sensitivity: The Linf sensitivity.
        noise_kind: The kind of noise used.

    Returns:
        The value resulted after adding the random noise.
    """
    if noise_kind == pipeline_dp.NoiseKind.LAPLACE:
        l1_sensitivity = compute_l1_sensitivity(l0_sensitivity,
                                                linf_sensitivity)
        return apply_laplace_mechanism(value, eps, l1_sensitivity)
    if noise_kind == pipeline_dp.NoiseKind.GAUSSIAN:
        l2_sensitivity = compute_l2_sensitivity(l0_sensitivity,
                                                linf_sensitivity)
        return apply_gaussian_mechanism(value, eps, delta, l2_sensitivity)
    raise ValueError("Noise kind must be either Laplace or Gaussian.")


@dataclass
class AdditiveVectorNoiseParams:
    eps_per_coordinate: float
    delta_per_coordinate: float
    max_norm: float
    l0_sensitivity: float
    linf_sensitivity: float
    norm_kind: pipeline_dp.aggregate_params.NormKind
    noise_kind: pipeline_dp.NoiseKind


def _clip_vector(vec: np.ndarray, max_norm: float,
                 norm_kind: pipeline_dp.aggregate_params.NormKind):
    norm_kind = norm_kind.value  # type: str
    if norm_kind == "linf":
        return np.clip(vec, -max_norm, max_norm)
    if norm_kind in {"l1", "l2"}:
        norm_kind = int(norm_kind[-1])
        vec_norm = np.linalg.norm(vec, ord=norm_kind)
        mul_coef = min(1, max_norm / vec_norm)
        return vec * mul_coef
    raise NotImplementedError(
        f"Vector Norm of kind '{norm_kind}' is not supported.")


def add_noise_vector(vec: np.ndarray, noise_params: AdditiveVectorNoiseParams):
    """Adds noise to vector to make the vector sum computation (eps, delta)-DP.

    Args:
        vec: the queried raw vector
        noise_params: parameters of the noise to add to the computation
    """
    vec = _clip_vector(vec, noise_params.max_norm, noise_params.norm_kind)
    vec = np.array([
        _add_random_noise(
            s,
            noise_params.eps_per_coordinate,
            noise_params.delta_per_coordinate,
            noise_params.l0_sensitivity,
            noise_params.linf_sensitivity,
            noise_params.noise_kind,
        ) for s in vec
    ])
    return vec


def equally_split_budget(eps: float, delta: float, no_mechanisms: int):
    """Equally splits the budget (eps, delta) between a given number of mechanisms.

    Args:
        eps, delta: The available budget.
        no_mechanisms: The number of mechanisms between which we split the budget.

    Raises:
        ValueError: The number of mechanisms must be a positive integer.

    Returns:
        An array with the split budgets.
    """
    if no_mechanisms <= 0:
        raise ValueError("The number of mechanisms must be a positive integer.")

    # These variables are used to keep track of the budget used.
    # In this way, we can improve accuracy of floating-point operations.
    eps_used = delta_used = 0
    budgets = []

    for _ in range(no_mechanisms - 1):
        budget = (eps / no_mechanisms, delta / no_mechanisms)
        eps_used += budget[0]
        delta_used += budget[1]
        budgets.append(budget)

    budgets.append((eps - eps_used, delta - delta_used))
    return budgets


def compute_dp_count(count: int, dp_params: ScalarNoiseParams):
    """Computes DP count.

    Args:
        count: Non-DP count.
        dp_params: The parameters used at computing the noise.

    Raises:
        ValueError: The noise kind is invalid.
    """
    l0_sensitivity = dp_params.l0_sensitivity()
    linf_sensitivity = dp_params.max_contributions_per_partition

    return _add_random_noise(
        count,
        dp_params.eps,
        dp_params.delta,
        l0_sensitivity,
        linf_sensitivity,
        dp_params.noise_kind,
    )


def compute_dp_sum(sum: float, dp_params: ScalarNoiseParams):
    """Computes DP sum.

    Args:
        sum: Non-DP sum.
        dp_params: The parameters used at computing the noise.

    Raises:
        ValueError: The noise kind is invalid.
    """
    l0_sensitivity = dp_params.l0_sensitivity()

    if dp_params.bounds_per_value_are_set:
        max_abs = max(abs(dp_params.min_value), abs(dp_params.max_value))
        linf_sensitivity = dp_params.max_contributions_per_partition * max_abs
    else:
        linf_sensitivity = max(abs(dp_params.min_sum_per_partition),
                               abs(dp_params.max_sum_per_partition))

    if linf_sensitivity == 0:
        return 0

    return _add_random_noise(
        sum,
        dp_params.eps,
        dp_params.delta,
        l0_sensitivity,
        linf_sensitivity,
        dp_params.noise_kind,
    )


def _compute_mean_for_normalized_sum(
    dp_count: float,
    sum: float,
    min_value: float,
    max_value: float,
    eps: float,
    delta: float,
    l0_sensitivity: float,
    max_contributions_per_partition: float,
    noise_kind: pipeline_dp.NoiseKind,
):
    """Helper function to compute the DP mean of a raw sum using the DP count.

    Args:
        dp_count: DP count.
        sum: Non-DP normalized sum.
        min_value, max_value: The lowest/highest contribution of the non-normalized values.
        eps, delta: The budget allocated.
        l0_sensitivity: The L0 sensitivity.
        max_contributions_per_partition: The maximum number of contributions
            per partition.
        noise_kind: The kind of noise used.

    Raises:
        ValueError: The noise kind is invalid.

    Returns:
        The anonymized mean.
    """
    if min_value == max_value:
        return min_value
    middle = compute_middle(min_value, max_value)
    linf_sensitivity = max_contributions_per_partition * abs(middle - min_value)

    dp_normalized_sum = _add_random_noise(sum, eps, delta, l0_sensitivity,
                                          linf_sensitivity, noise_kind)
    # Clamps dp_count to 1.0. We know that actual count > 1 except when the
    # input set is empty, in which case it shouldn't matter much what the
    # denominator is.
    dp_count_clamped = max(1.0, dp_count)
    return dp_normalized_sum / dp_count_clamped


def compute_dp_mean(count: int, normalized_sum: float,
                    dp_params: ScalarNoiseParams):
    """Computes DP mean.

    Args:
        count: Non-DP count.
        normalized_sum: Non-DP normalized sum.
        dp_params: The parameters used at computing the noise.

    Raises:
        ValueError: The noise kind is invalid.

    Returns:
        The tuple of anonymized count, sum and mean.
    """
    # Splits the budget equally between the two mechanisms.
    (count_eps, count_delta), (sum_eps, sum_delta) = equally_split_budget(
        dp_params.eps, dp_params.delta, 2)
    l0_sensitivity = dp_params.l0_sensitivity()

    dp_count = _add_random_noise(
        count,
        count_eps,
        count_delta,
        l0_sensitivity,
        dp_params.max_contributions_per_partition,
        dp_params.noise_kind,
    )

    dp_mean = _compute_mean_for_normalized_sum(
        dp_count,
        normalized_sum,
        dp_params.min_value,
        dp_params.max_value,
        sum_eps,
        sum_delta,
        l0_sensitivity,
        dp_params.max_contributions_per_partition,
        dp_params.noise_kind,
    )

    if dp_params.min_value != dp_params.max_value:
        dp_mean += compute_middle(dp_params.min_value, dp_params.max_value)

    return dp_count, dp_mean * dp_count, dp_mean


def compute_dp_var(count: int, normalized_sum: float,
                   normalized_sum_squares: float, dp_params: ScalarNoiseParams):
    """Computes DP variance.

    Args:
        count: Non-DP count.
        normalized_sum: Non-DP normalized sum.
        normalized_sum_squares: Non-DP normalized sum of squares.
        dp_params: The parameters used at computing the noise.

    Raises:
        ValueError: The noise kind is invalid.

    Returns:
        The tuple of anonymized count, sum, mean and variance.
    """
    # Splits the budget equally between the three mechanisms.
    (
        (count_eps, count_delta),
        (sum_eps, sum_delta),
        (sum_squares_eps, sum_squares_delta),
    ) = equally_split_budget(dp_params.eps, dp_params.delta, 3)
    l0_sensitivity = dp_params.l0_sensitivity()

    dp_count = _add_random_noise(
        count,
        count_eps,
        count_delta,
        l0_sensitivity,
        dp_params.max_contributions_per_partition,
        dp_params.noise_kind,
    )

    # Computes and adds noise to the mean.
    dp_mean = _compute_mean_for_normalized_sum(
        dp_count,
        normalized_sum,
        dp_params.min_value,
        dp_params.max_value,
        sum_eps,
        sum_delta,
        l0_sensitivity,
        dp_params.max_contributions_per_partition,
        dp_params.noise_kind,
    )

    squares_min_value, squares_max_value = compute_squares_interval(
        dp_params.min_value, dp_params.max_value)

    # Computes and adds noise to the mean of squares.
    dp_mean_squares = _compute_mean_for_normalized_sum(
        dp_count, normalized_sum_squares, squares_min_value, squares_max_value,
        sum_squares_eps, sum_squares_delta, l0_sensitivity,
        dp_params.max_contributions_per_partition, dp_params.noise_kind)

    dp_var = dp_mean_squares - dp_mean**2
    if dp_params.min_value != dp_params.max_value:
        dp_mean += compute_middle(dp_params.min_value, dp_params.max_value)

    return dp_count, dp_mean * dp_count, dp_mean, dp_var


def compute_dp_count_noise_std(dp_params: ScalarNoiseParams) -> float:
    """Computes noise standard deviation for DP count."""
    l0_sensitivity = dp_params.l0_sensitivity()
    linf_sensitivity = dp_params.max_contributions_per_partition

    if dp_params.noise_kind == pipeline_dp.NoiseKind.LAPLACE:
        l1_sensitivity = compute_l1_sensitivity(l0_sensitivity,
                                                linf_sensitivity)
        mechanism = dp_mechanisms.LaplaceMechanism(epsilon=dp_params.eps,
                                                   sensitivity=l1_sensitivity)
        return mechanism.diversity * np.sqrt(2)
    if dp_params.noise_kind == pipeline_dp.NoiseKind.GAUSSIAN:
        l2_sensitivity = compute_l2_sensitivity(l0_sensitivity,
                                                linf_sensitivity)
        return compute_sigma(dp_params.eps, dp_params.delta, l2_sensitivity)
    assert "Only Laplace and Gaussian noise is supported."<|MERGE_RESOLUTION|>--- conflicted
+++ resolved
@@ -14,10 +14,7 @@
 """Differential privacy computing of count, sum, mean, variance."""
 
 import numpy as np
-<<<<<<< HEAD
-from typing import Tuple, Optional
-=======
->>>>>>> 90bb18c8
+from typing import Optional
 import pipeline_dp
 from dataclasses import dataclass
 from pydp.algorithms import numerical_mechanisms as dp_mechanisms
