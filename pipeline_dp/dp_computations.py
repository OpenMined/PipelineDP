--- conflicted
+++ resolved
@@ -30,20 +30,14 @@
             return 0, max(self.min_value**2, self.max_value**2)
         return self.min_value**2, self.max_value**2
 
-
-<<<<<<< HEAD
-def compute_middle(low: float, high: float):
-    """"Returns the middle point of the interval [low, high]."""
-    # (low + high) / 2 may cause an overflow or loss of precision if low and
-    # high are large.
-    return low + (high - low) / 2
-=======
+      
 def compute_middle(min_value: float, max_value: float):
-    """"Returns the middle point of the interval [min_value, max_value]."""
+    """"Returns the middle point of the interval [min_value, max_value]."""    
+    # (min_value + max_value) / 2 may cause an overflow or loss of precision if
+    # min_value and max_value are large.
     return min_value + (max_value - min_value) / 2
->>>>>>> 9a276258
-
-
+
+  
 def compute_l1_sensitivity(l0_sensitivity: float, linf_sensitivity: float):
     """Calculates the L1 sensitivity based on the L0 and Linf sensitivities.
 
