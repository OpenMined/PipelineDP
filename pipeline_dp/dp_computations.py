"""Differential privacy computing of count, sum, mean, variance."""

import numpy as np
import pipeline_dp

from dataclasses import dataclass


@dataclass
class MeanVarParams:
    """The parameters used for computing the dp sum, count, mean, variance."""

    eps: float
    delta: float
    low: float
    high: float
    max_partitions_contributed: int
    max_contributions_per_partition: int
    noise_kind: pipeline_dp.NoiseKind  # Laplace or Gaussian

    def l0_sensitivity(self):
        """"Returns the L0 sensitivity of the parameters."""
        return self.max_partitions_contributed

    def squares_interval(self):
        """Returns the bounds of the interval [low^2, high^2]."""
        if self.low < 0 and self.high > 0:
            return 0, max(self.low**2, self.high**2)
        return self.low**2, self.high**2


def compute_middle(low: float, high: float):
    """"Returns the middle point of the interval [low, high]."""
    return low + (high - low) / 2


def compute_l1_sensitivity(l0_sensitivity: float, linf_sensitivity: float):
    """Calculates the L1 sensitivity based on the L0 and Linf sensitivities.

    Args:
        l0_sensitivity: The L0 sensitivity.
        linf_sensitivity: The Linf sensitivity.

    Returns:
        The L1 sensitivity.
    """
    return l0_sensitivity * linf_sensitivity


def compute_l2_sensitivity(l0_sensitivity: float, linf_sensitivity: float):
    """Calculates the L2 sensitivity based on the L0 and Linf sensitivities.

    Args:
        l0_sensitivity: The L0 sensitivity.
        linf_sensitivity: The Linf sensitivity.

    Returns:
        The L2 sensitivity.
    """
    return np.sqrt(l0_sensitivity) * linf_sensitivity


def compute_sigma(eps: float, delta: float, l2_sensitivity: float):
    """Returns the optimal value of sigma for the Gaussian mechanism.

    Args:
        eps: The epsilon value.
        delta: The delta value.
        l2_sensitivity: The L2 sensitivity.
    """
    # TODO: use the optimal sigma.
    # Theorem 3.22: https://www.cis.upenn.edu/~aaroth/Papers/privacybook.pdf
    return np.sqrt(2 * np.log(1.25 / delta)) * l2_sensitivity / eps


def apply_laplace_mechanism(value: float, eps: float, l1_sensitivity: float):
    """Applies the Laplace mechanism to the value.

    Args:
        value: The initial value.
        eps: The epsilon value.
        l1_sensitivity: The L1 sensitivity.

    Returns:
        The value resulted after adding the noise.
    """
    # TODO: use the secure noise instead of np.random
    return value + np.random.laplace(0, l1_sensitivity / eps)


def apply_gaussian_mechanism(value: float, eps: float, delta: float,
                             l2_sensitivity: float):
    """Applies the Gaussian mechanism to the value.

    Args:
        value: The initial value.
        eps: The epsilon value.
        delta: The delta value.
        l2_sensitivity: The L2 sensitivity.

    Returns:
        The value resulted after adding the noise.
    """
    sigma = compute_sigma(eps, delta, l2_sensitivity)
    # TODO: use the secure noise instead of np.random
    return value + np.random.normal(0, sigma)


def _add_random_noise(
    value: float,
    eps: float,
    delta: float,
    l0_sensitivity: float,
    linf_sensitivity: float,
    noise_kind: pipeline_dp.NoiseKind,
):
    """Adds random noise according to the parameters.

    Args:
        value: The initial value.
        eps: The epsilon value.
        delta: The delta value.
        l0_sensitivity: The L0 sensitivity.
        linf_sensitivity: The Linf sensitivity.
        noise_kind: The kind of noise used.

    Returns:
        The value resulted after adding the random noise.
    """
    if noise_kind == pipeline_dp.NoiseKind.LAPLACE:
        l1_sensitivity = compute_l1_sensitivity(l0_sensitivity,
                                                linf_sensitivity)
        return apply_laplace_mechanism(value, eps, l1_sensitivity)
    if noise_kind == pipeline_dp.NoiseKind.GAUSSIAN:
        l2_sensitivity = compute_l2_sensitivity(l0_sensitivity,
                                                linf_sensitivity)
        return apply_gaussian_mechanism(value, eps, delta, l2_sensitivity)
    raise ValueError("Noise kind must be either Laplace or Gaussian.")


@dataclass
class AdditiveVectorNoiseParams:
    eps_per_coordinate: float
    delta_per_coordinate: float
    max_norm: float
    l0_sensitivity: float
    linf_sensitivity: float
    norm_kind: str
    noise_kind: pipeline_dp.NoiseKind


def _clip_vector(vec: np.ndarray, max_norm: float, norm_kind="linf"):
    if norm_kind == "linf":
        return np.clip(vec, -max_norm, max_norm)
    if norm_kind in ["l1", "l2"]:
        norm_kind = int(norm_kind[-1])
        vec_norm = np.linalg.norm(vec, ord=norm_kind)
        mul_coef = min(1, max_norm / vec_norm)
        return vec * mul_coef
    raise NotImplementedError(
        f"Vector Norm of kind '{norm_kind}' is not supported.")


def add_noise_vector(vec: np.ndarray, noise_params: AdditiveVectorNoiseParams):
    """Adds noise to vector to make the vector sum computation (eps, delta)-DP.

    Args:
        vec_sum: the queried raw vector sum
        noise_params: parameters of the noise to add to the computation
    """
    vec = _clip_vector(vec, noise_params.max_norm, noise_params.norm_kind)
    vec = np.array([
        _add_random_noise(
            s,
            noise_params.eps_per_coordinate,
            noise_params.delta_per_coordinate,
            noise_params.l0_sensitivity,
            noise_params.linf_sensitivity,
            noise_params.noise_kind,
        ) for s in vec
    ])
    return vec


def equally_split_budget(eps: float, delta: float, no_mechanisms: int):
    """Equally splits the budget (eps, delta) between a given number of mechanisms.

    Args:
        eps, delta: The available budget.
        no_mechanisms: The number of mechanisms between which we split the budget.

    Raises:
        ValueError: The number of mechanisms must be a positive integer.

    Returns:
        An array with the split budgets.
    """
    if no_mechanisms <= 0:
        raise ValueError("The number of mechanisms must be a positive integer.")

    # These variables are used to keep track of the budget used.
    # In this way, we can improve accuracy of floating-point operations.
    eps_used = delta_used = 0
    budgets = []

    for _ in range(no_mechanisms - 1):
        budget = (eps / no_mechanisms, delta / no_mechanisms)
        eps_used += budget[0]
        delta_used += budget[1]
        budgets.append(budget)

    budgets.append((eps - eps_used, delta - delta_used))
    return budgets


def compute_dp_count(count: int, dp_params: MeanVarParams):
    """Computes DP count.

    Args:
        count: Non-DP count.
        dp_params: The parameters used at computing the noise.

    Raises:
        ValueError: The noise kind is invalid.
    """
    l0_sensitivity = dp_params.l0_sensitivity()
    linf_sensitivity = dp_params.max_contributions_per_partition

    return _add_random_noise(
        count,
        dp_params.eps,
        dp_params.delta,
        l0_sensitivity,
        linf_sensitivity,
        dp_params.noise_kind,
    )


def compute_dp_sum(sum: float, dp_params: MeanVarParams):
    """Computes DP sum.

    Args:
        sum: Non-DP sum.
        dp_params: The parameters used at computing the noise.

    Raises:
        ValueError: The noise kind is invalid.
    """
    l0_sensitivity = dp_params.l0_sensitivity()
    linf_sensitivity = dp_params.max_contributions_per_partition * max(
        abs(dp_params.low), abs(dp_params.high))

    return _add_random_noise(
        sum,
        dp_params.eps,
        dp_params.delta,
        l0_sensitivity,
        linf_sensitivity,
        dp_params.noise_kind,
    )


def _compute_mean(
    count: float,
    dp_count: float,
    sum: float,
    low: float,
    high: float,
    eps: float,
    delta: float,
    l0_sensitivity: float,
    max_contributions_per_partition: float,
    noise_kind: pipeline_dp.NoiseKind,
):
    """Helper function to compute the DP mean of a raw sum using the DP count.

    Args:
        count: Non-DP count.
        dp_count: DP count.
        sum: Non-DP sum.
        low, high: The lowest/highest contribution.
        eps, delta: The budget allocated.
        l0_sensitivity: The L0 sensitivity.
        max_contributions_per_partition: The maximum number of contributions
            per partition.
        noise_kind: The kind of noise used.

    Raises:
        ValueError: The noise kind is invalid.

    Returns:
        The anonymized mean.
    """
    middle = compute_middle(low, high)
    linf_sensitivity = max_contributions_per_partition * abs(middle - low)

    normalized_sum = sum - count * middle
    dp_normalized_sum = _add_random_noise(normalized_sum, eps, delta,
                                          l0_sensitivity, linf_sensitivity,
                                          noise_kind)
    return dp_normalized_sum / dp_count + middle


def compute_dp_mean(count: int, sum: float, dp_params: MeanVarParams):
    """Computes DP mean.

    Args:
        count: Non-DP count.
        sum: Non-DP sum.
        dp_params: The parameters used at computing the noise.

    Raises:
        ValueError: The noise kind is invalid.

    Returns:
        The tuple of anonymized count, sum and mean.
    """
    # Splits the budget equally between the two mechanisms.
    (count_eps, count_delta), (sum_eps, sum_delta) = equally_split_budget(
        dp_params.eps, dp_params.delta, 2)
    l0_sensitivity = dp_params.l0_sensitivity()

    dp_count = _add_random_noise(
        count,
        count_eps,
        count_delta,
        l0_sensitivity,
        dp_params.max_contributions_per_partition,
        dp_params.noise_kind,
    )

    dp_mean = _compute_mean(
        count,
        dp_count,
        sum,
        dp_params.low,
        dp_params.high,
        sum_eps,
        sum_delta,
        l0_sensitivity,
        dp_params.max_contributions_per_partition,
        dp_params.noise_kind,
    )
    return dp_count, dp_mean * dp_count, dp_mean


def compute_dp_var(count: int, sum: float, sum_squares: float,
                   dp_params: MeanVarParams):
    """Computes DP variance.

    Args:
        count: Non-DP count.
        sum: Non-DP sum.
        sum_squares: Non-DP sum of squares.
        dp_params: The parameters used at computing the noise.

    Raises:
        ValueError: The noise kind is invalid.

    Returns:
        The tuple of anonymized count, sum, sum_squares and variance.
    """
    # Splits the budget equally between the three mechanisms.
    (
        (count_eps, count_delta),
        (sum_eps, sum_delta),
        (sum_squares_eps, sum_squares_delta),
    ) = equally_split_budget(dp_params.eps, dp_params.delta, 3)
    l0_sensitivity = dp_params.l0_sensitivity()

    dp_count = _add_random_noise(
        count,
        count_eps,
        count_delta,
        l0_sensitivity,
        dp_params.max_contributions_per_partition,
        dp_params.noise_kind,
    )

    # Computes and adds noise to the mean.
    dp_mean = _compute_mean(
        count,
        dp_count,
        sum,
        dp_params.low,
        dp_params.high,
        sum_eps,
        sum_delta,
        l0_sensitivity,
        dp_params.max_contributions_per_partition,
        dp_params.noise_kind,
    )

    squares_low, squares_high = dp_params.squares_interval()

    # Computes and adds noise to the mean of squares.
<<<<<<< HEAD
    dp_mean_squares = _compute_mean(
        count,
        dp_count,
        sum_squares,
        squares_low,
        squares_high,
        sum_squares_eps,
        sum_squares_delta,
        l0_sensitivity,
        dp_params.max_contributions_per_partition,
        dp_params.noise_kind,
    )
=======
    dp_mean_squares = _compute_mean(count, dp_count, sum_squares, squares_low,
                                    squares_high, sum_squares_eps,
                                    sum_squares_delta, l0_sensitivity,
                                    dp_params.max_contributions_per_partition,
                                    dp_params.noise_kind)
>>>>>>> 231696fe

    dp_var = dp_mean_squares - dp_mean**2
    return dp_count, dp_mean * dp_count, dp_mean_squares * dp_count, dp_var<|MERGE_RESOLUTION|>--- conflicted
+++ resolved
@@ -394,26 +394,11 @@
     squares_low, squares_high = dp_params.squares_interval()
 
     # Computes and adds noise to the mean of squares.
-<<<<<<< HEAD
-    dp_mean_squares = _compute_mean(
-        count,
-        dp_count,
-        sum_squares,
-        squares_low,
-        squares_high,
-        sum_squares_eps,
-        sum_squares_delta,
-        l0_sensitivity,
-        dp_params.max_contributions_per_partition,
-        dp_params.noise_kind,
-    )
-=======
     dp_mean_squares = _compute_mean(count, dp_count, sum_squares, squares_low,
                                     squares_high, sum_squares_eps,
                                     sum_squares_delta, l0_sensitivity,
                                     dp_params.max_contributions_per_partition,
                                     dp_params.noise_kind)
->>>>>>> 231696fe
 
     dp_var = dp_mean_squares - dp_mean**2
     return dp_count, dp_mean * dp_count, dp_mean_squares * dp_count, dp_var