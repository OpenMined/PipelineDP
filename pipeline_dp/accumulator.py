--- conflicted
+++ resolved
@@ -226,13 +226,8 @@
 
     def __init__(self, spec: budget_accounting.MechanismSpec,
                  aggregate_params: aggregate_params.AggregateParams):
-<<<<<<< HEAD
         self._budget = budget
         self._aggregate_params = copy.copy(aggregate_params)
-=======
-        self._mechanism_spec = spec
-        self._aggregate_params = aggregate_params
->>>>>>> fc978235
 
     @property
     def eps(self):
