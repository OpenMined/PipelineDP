--- conflicted
+++ resolved
@@ -16,7 +16,6 @@
 def merge(accumulators: typing.Iterable['Accumulator']) -> 'Accumulator':
     """Merges the accumulators."""
     return reduce(lambda acc1, acc2: acc1.add_accumulator(acc2), accumulators)
-<<<<<<< HEAD
 
 
 def create_accumulator_params(
@@ -25,8 +24,6 @@
 ) -> typing.List[AccumulatorParams]:
 
     raise NotImplemented()  # implementation will be done later
-=======
->>>>>>> 864675a9
 
 
 class Accumulator(abc.ABC):
@@ -61,10 +58,7 @@
 
     @abc.abstractmethod
     def compute_metrics(self):
-<<<<<<< HEAD
-=======
         """Computes and returns the result of aggregation."""
->>>>>>> 864675a9
         pass
 
     def serialize(self):
@@ -129,8 +123,6 @@
             accumulator.compute_metrics() for accumulator in self.accumulators
         ]
 
-
-<<<<<<< HEAD
 class AccumulatorFactory:
 
     def __init__(self, params: pipeline_dp.AggregateParams,
@@ -154,7 +146,7 @@
             return accumulators[0]
 
         return CompoundAccumulator(accumulators)
-=======
+
 @dataclass
 class CountParams:
     pass
@@ -175,5 +167,4 @@
 
     def compute_metrics(self) -> float:
         # TODO: add differential privacy
-        return self._count
->>>>>>> 864675a9
+        return self._count