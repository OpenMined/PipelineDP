"""DP aggregations."""
import dataclasses
import functools
from typing import Any, Callable, Tuple
import numpy as np

import pipeline_dp
from pipeline_dp import combiners
import pipeline_dp.report_generator as report_generator

import pydp.algorithms.partition_selection as partition_selection


@dataclasses.dataclass
class DataExtractors:
    """Data extractors.

    A set of functions that, given an input, return the privacy id, partition key,
    and value.
    """

    privacy_id_extractor: Callable = None
    partition_extractor: Callable = None
    value_extractor: Callable = None


class DPEngine:
    """Performs DP aggregations."""

    def __init__(self, budget_accountant: 'BudgetAccountant',
                 backend: 'PipelineBackend'):
        self._budget_accountant = budget_accountant
        self._backend = backend
        self._report_generators = []

    def _add_report_stage(self, text):
        self._report_generators[-1].add_stage(text)

    def aggregate(self, col, params: pipeline_dp.AggregateParams,
                  data_extractors: DataExtractors):
        """Computes DP aggregation metrics.

        Args:
          col: collection with elements of the same type.
          params: specifies which metrics to compute and computation parameters.
          data_extractors: functions that extract needed pieces of information
            from elements of 'col'.
        """
        _check_aggregate_params(col, params, data_extractors)

        with self._budget_accountant.scope(weight=params.budget_weight):
            return self._aggregate(col, params, data_extractors)

    def _aggregate(self, col, params: pipeline_dp.AggregateParams,
                   data_extractors: DataExtractors):

        self._report_generators.append(report_generator.ReportGenerator(params))

        combiner = combiners.create_compound_combiner(params,
                                                      self._budget_accountant)

        if params.public_partitions is not None:
            col = self._drop_not_public_partitions(col,
                                                   params.public_partitions,
                                                   data_extractors)

        # Extract the columns.
        col = self._backend.map(
            col, lambda row: (data_extractors.privacy_id_extractor(row),
                              data_extractors.partition_extractor(row),
                              data_extractors.value_extractor(row)),
            "Extract (privacy_id, partition_key, value))")
        # col : (privacy_id, partition_key, value)
        col = self._bound_contributions(col, params.max_partitions_contributed,
                                        params.max_contributions_per_partition,
                                        combiner.create_accumulator)
        # col : ((privacy_id, partition_key), accumulator)

        col = self._backend.map_tuple(col, lambda pid_pk, v: (pid_pk[1], v),
                                      "Drop privacy id")
        # col : (partition_key, accumulator)

        if params.public_partitions:
            col = self._add_empty_public_partitions(col,
                                                    params.public_partitions,
                                                    combiner.create_accumulator)
        # col : (partition_key, accumulator)

        col = self._backend.combine_accumulators_per_key(
            col, combiner, "Reduce accumulators per partition key")
        # col : (partition_key, accumulator)

        if params.public_partitions is None:
            col = self._select_private_partitions_internal(
                col, params.max_partitions_contributed)
        else:
            pass
        # col : (partition_key, accumulator)

        # Compute DP metrics.
        col = self._backend.map_values(col, combiner.compute_metrics,
                                       "Compute DP` metrics")
<<<<<<< HEAD

=======
>>>>>>> a0f53af4
        return col

    def _check_select_private_partitions(
            self, col, params: pipeline_dp.SelectPartitionsParams,
            data_extractors: DataExtractors):
        if col is None or not col:
            raise ValueError("col must be non-empty")
        if params is None:
            raise ValueError(
                "params must be set to a valid SelectPrivatePartitionsParams")
        if not isinstance(params, pipeline_dp.SelectPartitionsParams):
            raise TypeError(
                "params must be set to a valid SelectPrivatePartitionsParams")
        if not isinstance(params.max_partitions_contributed,
                          int) or params.max_partitions_contributed <= 0:
            raise ValueError("params.max_partitions_contributed must be set "
                             "(to a positive integer)")
        if data_extractors is None:
            raise ValueError("data_extractors must be set to a DataExtractors")
        if not isinstance(data_extractors, pipeline_dp.DataExtractors):
            raise TypeError("data_extractors must be set to a DataExtractors")

    def select_partitions(self, col, params: pipeline_dp.SelectPartitionsParams,
                          data_extractors: DataExtractors):
        """Retrieves a collection of differentially-private partitions.

        Args:
          col: collection with elements of the same type.
          params: parameters, see doc for SelectPrivatePartitionsParams.
          data_extractors: functions that extract needed pieces of information
            from elements of 'col'. Only privacy_id_extractor and partition_extractor are required.
            value_extractor is not required.
        """
        self._check_select_private_partitions(col, params, data_extractors)

        self._report_generators.append(report_generator.ReportGenerator(params))
        max_partitions_contributed = params.max_partitions_contributed

        # Extract the columns.
        col = self._backend.map(
            col, lambda row: (data_extractors.privacy_id_extractor(row),
                              data_extractors.partition_extractor(row)),
            "Extract (privacy_id, partition_key))")
        # col : (privacy_id, partition_key)

        # Apply cross-partition contribution bounding
        col = self._backend.group_by_key(col, "Group by privacy_id")

        # col : (privacy_id, [partition_key])

        # Note: This may not be scalable if a single privacy ID contributes
        # to _way_ too many partitions.
        def sample_unique_elements_fn(pid_and_pks):
            pid, pks = pid_and_pks
            unique_pks = list(set(pks))
            if len(unique_pks) <= max_partitions_contributed:
                sampled_elements = unique_pks
            else:
                # np.random.choice makes casting of elements to numpy types
                # which is undesirable by 2 reasons:
                # 1. Apache Beam can not serialize numpy types.
                # 2. It might lead for losing precision (e.g. arbitrary
                # precision int is converted to int64).
                # So np.random.choice should not be applied directly to
                # 'unique_pks'. It is better to apply it to indices.
                sampled_indices = np.random.choice(np.arange(len(unique_pks)),
                                                   max_partitions_contributed,
                                                   replace=False)

                sampled_elements = [unique_pks[i] for i in sampled_indices]

            return ((pid, pk) for pk in sampled_elements)

        col = self._backend.flat_map(col, sample_unique_elements_fn,
                                     "Sample cross-partition contributions")
        # col : (privacy_id, partition_key)

        # A compound accumulator without any child accumulators is used to calculate the raw privacy ID count.
        compound_combiner = combiners.CompoundCombiner([])
        col = self._backend.map_tuple(
            col, lambda pid, pk: (pk, compound_combiner.create_accumulator([])),
            "Drop privacy id and add accumulator")
        # col : (partition_key, accumulator)

        col = self._backend.combine_accumulators_per_key(
            col, compound_combiner, "Combine accumulators per partition key")
        # col : (partition_key, accumulator)

        col = self._select_private_partitions_internal(
            col, max_partitions_contributed)
        col = self._backend.keys(col,
                                 "Drop accumulators, keep only partition keys")

        return col

    def _drop_not_public_partitions(self, col, public_partitions,
                                    data_extractors: DataExtractors):
        """Drops partitions in `col` which are not in `public_partitions`."""
        col = self._backend.map(
            col, lambda row: (data_extractors.partition_extractor(row), row),
            "Extract partition id")
        col = self._backend.filter_by_key(
            col, public_partitions, "Filtering out non-public partitions")
        self._add_report_stage(
            f"Public partition selection: dropped non public partitions")
        return self._backend.map_tuple(col, lambda k, v: v, "Drop key")

    def _add_empty_public_partitions(self, col, public_partitions,
                                     aggregator_fn):
        """Adds empty accumulators to all `public_partitions` and returns those
        empty accumulators joined with `col`."""
        self._add_report_stage(
            "Adding empty partitions to public partitions that are missing in "
            "data")
        empty_accumulators = self._backend.map(
            public_partitions, lambda partition_key:
            (partition_key, aggregator_fn([])), "Build empty accumulators")

        return self._backend.flatten(
            col, empty_accumulators,
            "Join public partitions with partitions from data")

    def _bound_contributions(self, col, max_partitions_contributed: int,
                             max_contributions_per_partition: int,
                             aggregator_fn):
        """Bounds the contribution by privacy_id in and cross partitions.

        Args:
          col: collection, with types of each element: (privacy_id,
            partition_key, value).
          max_partitions_contributed: maximum number of partitions that one
            privacy id can contribute to.
          max_contributions_per_partition: maximum number of records that one
            privacy id can contribute to one partition.
          aggregator_fn: function that takes a list of values and returns an
            aggregator object which handles all aggregation logic.

        return: collection with elements ((privacy_id, partition_key),
              accumulator).
        """
        # per partition-contribution bounding with bounding of each contribution
        col = self._backend.map_tuple(
            col, lambda pid, pk, v: ((pid, pk), v),
            "Rekey to ( (privacy_id, partition_key), value))")
        col = self._backend.sample_fixed_per_key(
            col, max_contributions_per_partition,
            "Sample per (privacy_id, partition_key)")
        self._add_report_stage(
            f"Per-partition contribution bounding: randomly selected not "
            f"more than {max_contributions_per_partition} contributions")
        # ((privacy_id, partition_key), [value])
        col = self._backend.map_values(
            col, aggregator_fn,
            "Apply aggregate_fn after per partition bounding")
        # ((privacy_id, partition_key), accumulator)

        # Cross partition bounding
        col = self._backend.map_tuple(
            col, lambda pid_pk, v: (pid_pk[0], (pid_pk[1], v)),
            "Rekey to (privacy_id, (partition_key, "
            "accumulator))")
        col = self._backend.sample_fixed_per_key(col,
                                                 max_partitions_contributed,
                                                 "Sample per privacy_id")

        self._add_report_stage(
            f"Cross-partition contribution bounding: randomly selected not more than "
            f"{max_partitions_contributed} partitions per user")

        # (privacy_id, [(partition_key, accumulator)])
        def unnest_cross_partition_bound_sampled_per_key(pid_pk_v):
            pid, pk_values = pid_pk_v
            return (((pid, pk), v) for (pk, v) in pk_values)

        return self._backend.flat_map(
            col, unnest_cross_partition_bound_sampled_per_key, "Unnest")

    def _select_private_partitions_internal(self, col,
                                            max_partitions_contributed: int):
        """Selects and publishes private partitions.

        Args:
            col: collection, with types for each element:
                (partition_key, Accumulator)
            max_partitions_contributed: maximum amount of partitions that one privacy unit
                might contribute.

        Returns:
            collection of elements (partition_key, accumulator)
        """
        budget = self._budget_accountant.request_budget(
            mechanism_type=pipeline_dp.MechanismType.GENERIC)

        def filter_fn(
            budget: 'MechanismSpec', max_partitions: int,
            row: Tuple[Any,
                       combiners.CompoundCombiner.AccumulatorType]) -> bool:
            """Lazily creates a partition selection strategy and uses it to determine which
            partitions to keep."""
            pirvacy_id_count, _ = row[1]
            partition_selection_strategy = (
                partition_selection.
                create_truncated_geometric_partition_strategy(
                    budget.eps, budget.delta, max_partitions))
            return partition_selection_strategy.should_keep(pirvacy_id_count)

        # make filter_fn serializable
        filter_fn = functools.partial(filter_fn, budget,
                                      max_partitions_contributed)
        self._add_report_stage(
            lambda:
            f"Private Partition selection: using {budget.mechanism_type.value} "
            f"method with (eps= {budget.eps}, delta = {budget.delta})")

        return self._backend.filter(col, filter_fn, "Filter private partitions")


def _check_aggregate_params(col, params: pipeline_dp.AggregateParams,
                            data_extractors: DataExtractors):
    if col is None or not col:
        raise ValueError("col must be non-empty")
    if params is None:
        raise ValueError("params must be set to a valid AggregateParams")
    if not isinstance(params, pipeline_dp.AggregateParams):
        raise TypeError("params must be set to a valid AggregateParams")
    if data_extractors is None:
        raise ValueError("data_extractors must be set to a DataExtractors")
    if not isinstance(data_extractors, pipeline_dp.DataExtractors):
        raise TypeError("data_extractors must be set to a DataExtractors")<|MERGE_RESOLUTION|>--- conflicted
+++ resolved
@@ -100,10 +100,7 @@
         # Compute DP metrics.
         col = self._backend.map_values(col, combiner.compute_metrics,
                                        "Compute DP` metrics")
-<<<<<<< HEAD
-
-=======
->>>>>>> a0f53af4
+
         return col
 
     def _check_select_private_partitions(
