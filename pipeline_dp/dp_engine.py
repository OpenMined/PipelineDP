# Copyright 2022 OpenMined.
#
# Licensed under the Apache License, Version 2.0 (the "License");
# you may not use this file except in compliance with the License.
# You may obtain a copy of the License at
#
#      http://www.apache.org/licenses/LICENSE-2.0
#
# Unless required by applicable law or agreed to in writing, software
# distributed under the License is distributed on an "AS IS" BASIS,
# WITHOUT WARRANTIES OR CONDITIONS OF ANY KIND, either express or implied.
# See the License for the specific language governing permissions and
# limitations under the License.
"""DP aggregations."""
import dataclasses
import functools
from typing import Any, Callable, Tuple
import numpy as np

import pipeline_dp
from pipeline_dp import combiners
import pipeline_dp.report_generator as report_generator

import pydp.algorithms.partition_selection as partition_selection


@dataclasses.dataclass
class DataExtractors:
    """Data extractors.

    A set of functions that, given a piece of input, return the privacy id, 
    partition key, and value respectively.
    """

    privacy_id_extractor: Callable = None
    partition_extractor: Callable = None
    value_extractor: Callable = None


class DPEngine:
    """Performs DP aggregations."""

    def __init__(self, budget_accountant: 'BudgetAccountant',
                 backend: 'PipelineBackend'):
        self._budget_accountant = budget_accountant
        self._backend = backend
        self._report_generators = []

    def _add_report_stage(self, text):
        self._report_generators[-1].add_stage(text)

    def aggregate(self, col, params: pipeline_dp.AggregateParams,
                  data_extractors: DataExtractors):
        """Computes DP aggregate metrics.

        Args:
          col: collection where all elements are of the same type.
          params: specifies which metrics to compute and computation parameters.
          data_extractors: functions that extract needed pieces of information
            from elements of 'col'.
        """
        _check_aggregate_params(col, params, data_extractors)

<<<<<<< HEAD
        with self._budget_accountant.scope(weight=params.budget_weight,
                                           aggregation_scope=True) as scope:
            return self._aggregate(col, params, data_extractors)
=======
        with self._budget_accountant.scope(
                weight=params.budget_weight) as scope:
            col = self._aggregate(col, params, data_extractors)
            return self._backend.annotate(col,
                                          "annotation",
                                          params=params,
                                          budget=scope)
>>>>>>> 3b6cdf47

    def _aggregate(self, col, params: pipeline_dp.AggregateParams,
                   data_extractors: DataExtractors):

        self._report_generators.append(report_generator.ReportGenerator(params))

        if params.custom_combiners:
            # TODO(dvadym): after finishing implementation of custom combiners
            # to figure out whether it makes sense to encapsulate creation of
            # combiners in one function instead of considering 2 cases -
            # standard combiners and custom combiners.
            combiner = combiners.create_compound_combiner_with_custom_combiners(
                params, self._budget_accountant, params.custom_combiners)
        else:
            combiner = combiners.create_compound_combiner(
                params, self._budget_accountant)

        if params.public_partitions is not None:
            col = self._drop_not_public_partitions(col,
                                                   params.public_partitions,
                                                   data_extractors)

        # Extract the columns.
        col = self._backend.map(
            col, lambda row: (data_extractors.privacy_id_extractor(row),
                              data_extractors.partition_extractor(row),
                              data_extractors.value_extractor(row)),
            "Extract (privacy_id, partition_key, value))")
        # col : (privacy_id, partition_key, value)
        col = self._bound_contributions(col, params.max_partitions_contributed,
                                        params.max_contributions_per_partition,
                                        combiner.create_accumulator)
        # col : ((privacy_id, partition_key), accumulator)

        col = self._backend.map_tuple(col, lambda pid_pk, v: (pid_pk[1], v),
                                      "Drop privacy id")
        # col : (partition_key, accumulator)

        if params.public_partitions:
            col = self._add_empty_public_partitions(col,
                                                    params.public_partitions,
                                                    combiner.create_accumulator)
        # col : (partition_key, accumulator)

        col = self._backend.combine_accumulators_per_key(
            col, combiner, "Reduce accumulators per partition key")
        # col : (partition_key, accumulator)

        if params.public_partitions is None:
            col = self._select_private_partitions_internal(
                col, params.max_partitions_contributed)
        # col : (partition_key, accumulator)

        # Compute DP metrics.
        col = self._backend.map_values(col, combiner.compute_metrics,
                                       "Compute DP` metrics")

        return col

    def _check_select_private_partitions(
            self, col, params: pipeline_dp.SelectPartitionsParams,
            data_extractors: DataExtractors):
        if col is None or not col:
            raise ValueError("col must be non-empty")
        if params is None:
            raise ValueError(
                "params must be set to a valid SelectPrivatePartitionsParams")
        if not isinstance(params, pipeline_dp.SelectPartitionsParams):
            raise TypeError(
                "params must be set to a valid SelectPrivatePartitionsParams")
        if not isinstance(params.max_partitions_contributed,
                          int) or params.max_partitions_contributed <= 0:
            raise ValueError("params.max_partitions_contributed must be set "
                             "(to a positive integer)")
        if data_extractors is None:
            raise ValueError("data_extractors must be set to a DataExtractors")
        if not isinstance(data_extractors, pipeline_dp.DataExtractors):
            raise TypeError("data_extractors must be set to a DataExtractors")

    def select_partitions(self, col, params: pipeline_dp.SelectPartitionsParams,
                          data_extractors: DataExtractors):
        """Retrieves a collection of differentially-private partitions.

        Args:
          col: collection where all elements are of the same type.
          params: parameters, see doc for SelectPrivatePartitionsParams.
          data_extractors: functions that extract needed pieces of information
            from elements of 'col'. Only `privacy_id_extractor` and
            `partition_extractor` are required.
            `value_extractor` is not required.
        """
        self._check_select_private_partitions(col, params, data_extractors)

        with self._budget_accountant.scope(weight=params.budget_weight):
            return self._select_partitions(col, params, data_extractors)

    def _select_partitions(self, col,
                           params: pipeline_dp.SelectPartitionsParams,
                           data_extractors: DataExtractors):
        self._report_generators.append(report_generator.ReportGenerator(params))
        max_partitions_contributed = params.max_partitions_contributed

        # Extract the columns.
        col = self._backend.map(
            col, lambda row: (data_extractors.privacy_id_extractor(row),
                              data_extractors.partition_extractor(row)),
            "Extract (privacy_id, partition_key))")
        # col : (privacy_id, partition_key)

        # Apply cross-partition contribution bounding
        col = self._backend.group_by_key(col, "Group by privacy_id")

        # col : (privacy_id, [partition_key])

        # Note: This may not be scalable if a single privacy ID contributes
        # to _way_ too many partitions.
        def sample_unique_elements_fn(pid_and_pks):
            pid, pks = pid_and_pks
            unique_pks = list(set(pks))
            if len(unique_pks) <= max_partitions_contributed:
                sampled_elements = unique_pks
            else:
                # np.random.choice makes casting of elements to numpy types
                # which is undesirable by 2 reasons:
                # 1. Apache Beam can not serialize numpy types.
                # 2. It might lead for losing precision (e.g. arbitrary
                # precision int is converted to int64).
                # So np.random.choice should not be applied directly to
                # 'unique_pks'. It is better to apply it to indices.
                sampled_indices = np.random.choice(np.arange(len(unique_pks)),
                                                   max_partitions_contributed,
                                                   replace=False)

                sampled_elements = [unique_pks[i] for i in sampled_indices]

            return ((pid, pk) for pk in sampled_elements)

        col = self._backend.flat_map(col, sample_unique_elements_fn,
                                     "Sample cross-partition contributions")
        # col : (privacy_id, partition_key)

        # A compound accumulator without any child accumulators is used to calculate the raw privacy ID count.
        compound_combiner = combiners.CompoundCombiner([],
                                                       return_named_tuple=False)
        col = self._backend.map_tuple(
            col, lambda pid, pk: (pk, compound_combiner.create_accumulator([])),
            "Drop privacy id and add accumulator")
        # col : (partition_key, accumulator)

        col = self._backend.combine_accumulators_per_key(
            col, compound_combiner, "Combine accumulators per partition key")
        # col : (partition_key, accumulator)

        col = self._select_private_partitions_internal(
            col, max_partitions_contributed)
        col = self._backend.keys(col,
                                 "Drop accumulators, keep only partition keys")

        return col

    def _drop_not_public_partitions(self, col, public_partitions,
                                    data_extractors: DataExtractors):
        """Drops partitions in `col` which are not in `public_partitions`."""
        col = self._backend.map(
            col, lambda row: (data_extractors.partition_extractor(row), row),
            "Extract partition id")
        col = self._backend.filter_by_key(
            col, public_partitions, "Filtering out non-public partitions")
        self._add_report_stage(
            f"Public partition selection: dropped non public partitions")
        return self._backend.map_tuple(col, lambda k, v: v, "Drop key")

    def _add_empty_public_partitions(self, col, public_partitions,
                                     aggregator_fn):
        """Adds empty accumulators to all `public_partitions` and returns those
        empty accumulators joined with `col`."""
        self._add_report_stage(
            "Adding empty partitions to public partitions that are missing in "
            "data")
        empty_accumulators = self._backend.map(
            public_partitions, lambda partition_key:
            (partition_key, aggregator_fn([])), "Build empty accumulators")

        return self._backend.flatten(
            col, empty_accumulators,
            "Join public partitions with partitions from data")

    def _bound_contributions(self, col, max_partitions_contributed: int,
                             max_contributions_per_partition: int,
                             aggregator_fn):
        """Bounds the contribution by privacy_id in and cross partitions.

        Args:
          col: collection, with types of each element: (privacy_id,
            partition_key, value).
          max_partitions_contributed: maximum number of partitions that one
            privacy id can contribute to.
          max_contributions_per_partition: maximum number of records that one
            privacy id can contribute to one partition.
          aggregator_fn: function that takes a list of values and returns an
            aggregator object which handles all aggregation logic.

        return: collection with elements ((privacy_id, partition_key),
              accumulator).
        """
        # per partition-contribution bounding with bounding of each contribution
        col = self._backend.map_tuple(
            col, lambda pid, pk, v: ((pid, pk), v),
            "Rekey to ( (privacy_id, partition_key), value))")
        col = self._backend.sample_fixed_per_key(
            col, max_contributions_per_partition,
            "Sample per (privacy_id, partition_key)")
        self._add_report_stage(
            f"Per-partition contribution bounding: randomly selected not "
            f"more than {max_contributions_per_partition} contributions")
        # ((privacy_id, partition_key), [value])
        col = self._backend.map_values(
            col, aggregator_fn,
            "Apply aggregate_fn after per partition bounding")
        # ((privacy_id, partition_key), accumulator)

        # Cross partition bounding
        col = self._backend.map_tuple(
            col, lambda pid_pk, v: (pid_pk[0], (pid_pk[1], v)),
            "Rekey to (privacy_id, (partition_key, accumulator))")
        col = self._backend.sample_fixed_per_key(col,
                                                 max_partitions_contributed,
                                                 "Sample per privacy_id")

        self._add_report_stage(
            f"Cross-partition contribution bounding: randomly selected not more than "
            f"{max_partitions_contributed} partitions per user")

        # (privacy_id, [(partition_key, accumulator)])
        def unnest_cross_partition_bound_sampled_per_key(pid_pk_v):
            pid, pk_values = pid_pk_v
            return (((pid, pk), v) for (pk, v) in pk_values)

        return self._backend.flat_map(
            col, unnest_cross_partition_bound_sampled_per_key, "Unnest")

    def _select_private_partitions_internal(self, col,
                                            max_partitions_contributed: int):
        """Selects and publishes private partitions.

        Args:
            col: collection, with types for each element:
                (partition_key, Accumulator)
            max_partitions_contributed: maximum amount of partitions that one privacy unit
                might contribute.

        Returns:
            collection of elements (partition_key, accumulator)
        """
        budget = self._budget_accountant.request_budget(
            mechanism_type=pipeline_dp.MechanismType.GENERIC)

        def filter_fn(
            budget: 'MechanismSpec', max_partitions: int,
            row: Tuple[Any,
                       combiners.CompoundCombiner.AccumulatorType]) -> bool:
            """Lazily creates a partition selection strategy and uses it to determine which
            partitions to keep."""
            privacy_id_count, _ = row[1]
            partition_selection_strategy = (
                partition_selection.
                create_truncated_geometric_partition_strategy(
                    budget.eps, budget.delta, max_partitions))
            return partition_selection_strategy.should_keep(privacy_id_count)

        # make filter_fn serializable
        filter_fn = functools.partial(filter_fn, budget,
                                      max_partitions_contributed)
        self._add_report_stage(
            lambda:
            f"Private Partition selection: using {budget.mechanism_type.value} "
            f"method with (eps= {budget.eps}, delta = {budget.delta})")

        return self._backend.filter(col, filter_fn, "Filter private partitions")


def _check_aggregate_params(col, params: pipeline_dp.AggregateParams,
                            data_extractors: DataExtractors):
    if col is None or not col:
        raise ValueError("col must be non-empty")
    if params is None:
        raise ValueError("params must be set to a valid AggregateParams")
    if not isinstance(params, pipeline_dp.AggregateParams):
        raise TypeError("params must be set to a valid AggregateParams")
    if data_extractors is None:
        raise ValueError("data_extractors must be set to a DataExtractors")
    if not isinstance(data_extractors, pipeline_dp.DataExtractors):
        raise TypeError("data_extractors must be set to a DataExtractors")<|MERGE_RESOLUTION|>--- conflicted
+++ resolved
@@ -61,19 +61,13 @@
         """
         _check_aggregate_params(col, params, data_extractors)
 
-<<<<<<< HEAD
         with self._budget_accountant.scope(weight=params.budget_weight,
                                            aggregation_scope=True) as scope:
-            return self._aggregate(col, params, data_extractors)
-=======
-        with self._budget_accountant.scope(
-                weight=params.budget_weight) as scope:
             col = self._aggregate(col, params, data_extractors)
             return self._backend.annotate(col,
                                           "annotation",
                                           params=params,
                                           budget=scope)
->>>>>>> 3b6cdf47
 
     def _aggregate(self, col, params: pipeline_dp.AggregateParams,
                    data_extractors: DataExtractors):
