--- conflicted
+++ resolved
@@ -43,14 +43,23 @@
       data_extractors: functions that extract needed pieces of information from
         elements of 'col'
     """
-<<<<<<< HEAD
         if params is None:
             return None
         self._report_generators.append(ReportGenerator(params))
         # TODO: implement aggregate().
         # It returns input for now, just to ensure that the an example works.
-        return col
+        result = col
 
+        # IF no public partitions were specified, return aggregation results
+        # directly.
+        if params.public_partitions is None:
+          return result
+        else:
+          return self._drop_not_public_partitions(result, params.public_partitions, data_extractors)
+
+    def _drop_not_public_partitions(self, col,public_partitions, data_extractors):
+        return self._ops.filter_by_key(col, public_partitions, data_extractors, "Filtering out non-public partitions")
+        
     def _bound_contributions(self, col, max_partitions_contributed: int,
                              max_contributions_per_partition: int,
                              aggregator_fn):
@@ -98,22 +107,4 @@
 
         return self._ops.flat_map(col,
                                   unnest_cross_partition_bound_sampled_per_key,
-                                  "Unnest")
-=======
-    if params is None:
-      return None
-    self._report_generators.append(ReportGenerator(params))
-    # TODO: implement aggregate().
-    # It returns input for now, just to ensure that the an example works.
-    result = col
-
-    # IF no public partitions were specified, return aggregation results
-    # directly.
-    if params.public_partitions is None:
-      return result
-    else:
-      return self._drop_not_public_partitions(result, params.public_partitions, data_extractors)
-
-  def _drop_not_public_partitions(self, col,public_partitions, data_extractors):
-    return self._ops.filter_by_key(col, public_partitions, data_extractors, "Filtering out non-public partitions")
->>>>>>> 8dce9fb6
+                                  "Unnest")