# Copyright 2022 OpenMined.
#
# Licensed under the Apache License, Version 2.0 (the "License");
# you may not use this file except in compliance with the License.
# You may obtain a copy of the License at
#
#      http://www.apache.org/licenses/LICENSE-2.0
#
# Unless required by applicable law or agreed to in writing, software
# distributed under the License is distributed on an "AS IS" BASIS,
# WITHOUT WARRANTIES OR CONDITIONS OF ANY KIND, either express or implied.
# See the License for the specific language governing permissions and
# limitations under the License.
"""DP aggregations."""
import dataclasses
import functools
from typing import Any, Callable, Tuple
import numpy as np

import pipeline_dp
from pipeline_dp import combiners
import pipeline_dp.report_generator as report_generator

import pydp.algorithms.partition_selection as partition_selection


@dataclasses.dataclass
class DataExtractors:
    """Data extractors.

    A set of functions that, given a piece of input, return the privacy id, 
    partition key, and value respectively.
    """

    privacy_id_extractor: Callable = None
    partition_extractor: Callable = None
    value_extractor: Callable = None


class DPEngine:
    """Performs DP aggregations."""

    def __init__(self, budget_accountant: 'BudgetAccountant',
                 backend: 'PipelineBackend'):
        self._budget_accountant = budget_accountant
        self._backend = backend
        self._report_generators = []

    def _add_report_stage(self, text):
        self._report_generators[-1].add_stage(text)

<<<<<<< HEAD
    def _add_report_stages(self, lines):
        self._report_generators[-1].add_stages(lines)

    def explain_computations_report(self):
        return [report_generator.report() for report_generator in self._report_generators]

    def aggregate(self, col, params: pipeline_dp.AggregateParams,
                  data_extractors: DataExtractors):
=======
    def aggregate(self,
                  col,
                  params: pipeline_dp.AggregateParams,
                  data_extractors: DataExtractors,
                  public_partitions=None):
>>>>>>> 14b4c49d
        """Computes DP aggregate metrics.

        Args:
          col: collection where all elements are of the same type.
          params: specifies which metrics to compute and computation parameters.
          data_extractors: functions that extract needed pieces of information
            from elements of 'col'.
          public_partitions: A collection of partition keys that will be present in
          the result. Optional. If not provided, partitions will be selected in a DP
          manner.
        """
        _check_aggregate_params(col, params, data_extractors)

        with self._budget_accountant.scope(weight=params.budget_weight):
            col = self._aggregate(col, params, data_extractors,
                                  public_partitions)
            budget = self._budget_accountant._compute_budget_for_aggregation(
                params.budget_weight)
            return self._backend.annotate(col,
                                          "annotation",
                                          params=params,
                                          budget=budget)

    def _aggregate(self, col, params: pipeline_dp.AggregateParams,
                   data_extractors: DataExtractors, public_partitions):

        self._report_generators.append(report_generator.ReportGenerator(params))

        if params.custom_combiners:
            # TODO(dvadym): after finishing implementation of custom combiners
            # to figure out whether it makes sense to encapsulate creation of
            # combiners in one function instead of considering 2 cases -
            # standard combiners and custom combiners.
            combiner = combiners.create_compound_combiner_with_custom_combiners(
                params, self._budget_accountant, params.custom_combiners)
        else:
            combiner = combiners.create_compound_combiner(
                params, self._budget_accountant)

        if public_partitions is not None:
            col = self._drop_not_public_partitions(col, public_partitions,
                                                   data_extractors)
        if not params.contribution_bounds_already_enforced:
            # Extract the columns.
            col = self._backend.map(
                col, lambda row: (data_extractors.privacy_id_extractor(row),
                                  data_extractors.partition_extractor(row),
                                  data_extractors.value_extractor(row)),
                "Extract (privacy_id, partition_key, value))")
            # col : (privacy_id, partition_key, value)
            col = self._bound_contributions(
                col, params.max_partitions_contributed,
                params.max_contributions_per_partition,
                combiner.create_accumulator)
            # col : ((privacy_id, partition_key), accumulator)

            col = self._backend.map_tuple(col, lambda pid_pk, v: (pid_pk[1], v),
                                          "Drop privacy id")
            # col : (partition_key, accumulator)
        else:
            # Extract the columns.
            col = self._backend.map(
                col, lambda row: (data_extractors.partition_extractor(row),
                                  data_extractors.value_extractor(row)),
                "Extract (partition_key, value))")
            # col : (partition_key, value)

            col = self._backend.map_values(
                col, lambda value: combiner.create_accumulator([value]),
                "Wrap values into accumulators")
            # col : (partition_key, accumulator)

        if public_partitions:
            col = self._add_empty_public_partitions(col, public_partitions,
                                                    combiner.create_accumulator)
        # col : (partition_key, accumulator)

        col = self._backend.combine_accumulators_per_key(
            col, combiner, "Reduce accumulators per partition key")
        # col : (partition_key, accumulator)

        if public_partitions is None:
            max_rows_per_privacy_id = 1

            if params.contribution_bounds_already_enforced:
                # This regime assumes the input data doesn't have privacy IDs, and therefore
                # we didn't group by them and cannot guarantee one row corresponds to exactly
                # one privacy ID.
                max_rows_per_privacy_id = params.max_contributions_per_partition

            col = self._select_private_partitions_internal(
                col, params.max_partitions_contributed, max_rows_per_privacy_id)
        # col : (partition_key, accumulator)

        # Compute DP metrics.
        self._add_report_stages(combiner.explain_computation())
        col = self._backend.map_values(col, combiner.compute_metrics,
                                       "Compute DP` metrics")


        return col

    def _check_select_private_partitions(
            self, col, params: pipeline_dp.SelectPartitionsParams,
            data_extractors: DataExtractors):
        if col is None or not col:
            raise ValueError("col must be non-empty")
        if params is None:
            raise ValueError(
                "params must be set to a valid SelectPrivatePartitionsParams")
        if not isinstance(params, pipeline_dp.SelectPartitionsParams):
            raise TypeError(
                "params must be set to a valid SelectPrivatePartitionsParams")
        if not isinstance(params.max_partitions_contributed,
                          int) or params.max_partitions_contributed <= 0:
            raise ValueError("params.max_partitions_contributed must be set "
                             "(to a positive integer)")
        if data_extractors is None:
            raise ValueError("data_extractors must be set to a DataExtractors")
        if not isinstance(data_extractors, pipeline_dp.DataExtractors):
            raise TypeError("data_extractors must be set to a DataExtractors")

    def select_partitions(self, col, params: pipeline_dp.SelectPartitionsParams,
                          data_extractors: DataExtractors):
        """Retrieves a collection of differentially-private partitions.

        Args:
          col: collection where all elements are of the same type.
          params: parameters, see doc for SelectPrivatePartitionsParams.
          data_extractors: functions that extract needed pieces of information
            from elements of 'col'. Only `privacy_id_extractor` and
            `partition_extractor` are required.
            `value_extractor` is not required.
        """
        self._check_select_private_partitions(col, params, data_extractors)

        with self._budget_accountant.scope(weight=params.budget_weight):
            col = self._select_partitions(col, params, data_extractors)
            budget = self._budget_accountant._compute_budget_for_aggregation(
                params.budget_weight)
            return self._backend.annotate(col,
                                          "annotation",
                                          params=params,
                                          budget=budget)

    def _select_partitions(self, col,
                           params: pipeline_dp.SelectPartitionsParams,
                           data_extractors: DataExtractors):
        self._report_generators.append(report_generator.ReportGenerator(params))
        max_partitions_contributed = params.max_partitions_contributed

        # Extract the columns.
        col = self._backend.map(
            col, lambda row: (data_extractors.privacy_id_extractor(row),
                              data_extractors.partition_extractor(row)),
            "Extract (privacy_id, partition_key))")
        # col : (privacy_id, partition_key)

        # Apply cross-partition contribution bounding
        col = self._backend.group_by_key(col, "Group by privacy_id")

        # col : (privacy_id, [partition_key])

        # Note: This may not be scalable if a single privacy ID contributes
        # to _way_ too many partitions.
        def sample_unique_elements_fn(pid_and_pks):
            pid, pks = pid_and_pks
            unique_pks = list(set(pks))
            if len(unique_pks) <= max_partitions_contributed:
                sampled_elements = unique_pks
            else:
                # np.random.choice makes casting of elements to numpy types
                # which is undesirable by 2 reasons:
                # 1. Apache Beam can not serialize numpy types.
                # 2. It might lead for losing precision (e.g. arbitrary
                # precision int is converted to int64).
                # So np.random.choice should not be applied directly to
                # 'unique_pks'. It is better to apply it to indices.
                sampled_indices = np.random.choice(np.arange(len(unique_pks)),
                                                   max_partitions_contributed,
                                                   replace=False)

                sampled_elements = [unique_pks[i] for i in sampled_indices]

            return ((pid, pk) for pk in sampled_elements)

        col = self._backend.flat_map(col, sample_unique_elements_fn,
                                     "Sample cross-partition contributions")
        # col : (privacy_id, partition_key)

        # A compound accumulator without any child accumulators is used to calculate the raw privacy ID count.
        compound_combiner = combiners.CompoundCombiner([],
                                                       return_named_tuple=False)
        col = self._backend.map_tuple(
            col, lambda pid, pk: (pk, compound_combiner.create_accumulator([])),
            "Drop privacy id and add accumulator")
        # col : (partition_key, accumulator)

        col = self._backend.combine_accumulators_per_key(
            col, compound_combiner, "Combine accumulators per partition key")
        # col : (partition_key, accumulator)

        col = self._select_private_partitions_internal(
            col, max_partitions_contributed, max_rows_per_privacy_id=1)
        col = self._backend.keys(col,
                                 "Drop accumulators, keep only partition keys")

        return col

    def _drop_not_public_partitions(self, col, public_partitions,
                                    data_extractors: DataExtractors):
        """Drops partitions in `col` which are not in `public_partitions`."""
        col = self._backend.map(
            col, lambda row: (data_extractors.partition_extractor(row), row),
            "Extract partition id")
        col = self._backend.filter_by_key(
            col, public_partitions, "Filtering out non-public partitions")
        self._add_report_stage(
            f"Public partition selection: dropped non public partitions")
        return self._backend.map_tuple(col, lambda k, v: v, "Drop key")

    def _add_empty_public_partitions(self, col, public_partitions,
                                     aggregator_fn):
        """Adds empty accumulators to all `public_partitions` and returns those
        empty accumulators joined with `col`."""
        self._add_report_stage(
            "Adding empty partitions to public partitions that are missing in "
            "data")
        empty_accumulators = self._backend.map(
            public_partitions, lambda partition_key:
            (partition_key, aggregator_fn([])), "Build empty accumulators")

        return self._backend.flatten(
            col, empty_accumulators,
            "Join public partitions with partitions from data")

    def _bound_contributions(self, col, max_partitions_contributed: int,
                             max_contributions_per_partition: int,
                             aggregator_fn):
        """Bounds the contribution by privacy_id in and cross partitions.

        Args:
          col: collection, with types of each element: (privacy_id,
            partition_key, value).
          max_partitions_contributed: maximum number of partitions that one
            privacy id can contribute to.
          max_contributions_per_partition: maximum number of records that one
            privacy id can contribute to one partition.
          aggregator_fn: function that takes a list of values and returns an
            aggregator object which handles all aggregation logic.

        return: collection with elements ((privacy_id, partition_key),
              accumulator).
        """
        # per partition-contribution bounding with bounding of each contribution
        col = self._backend.map_tuple(
            col, lambda pid, pk, v: ((pid, pk), v),
            "Rekey to ( (privacy_id, partition_key), value))")
        col = self._backend.sample_fixed_per_key(
            col, max_contributions_per_partition,
            "Sample per (privacy_id, partition_key)")
        self._add_report_stage(
            f"Per-partition contribution bounding: randomly selected not "
            f"more than {max_contributions_per_partition} contributions")
        # ((privacy_id, partition_key), [value])
        col = self._backend.map_values(
            col, aggregator_fn,
            "Apply aggregate_fn after per partition bounding")
        # ((privacy_id, partition_key), accumulator)

        # Cross partition bounding
        col = self._backend.map_tuple(
            col, lambda pid_pk, v: (pid_pk[0], (pid_pk[1], v)),
            "Rekey to (privacy_id, (partition_key, accumulator))")
        col = self._backend.sample_fixed_per_key(col,
                                                 max_partitions_contributed,
                                                 "Sample per privacy_id")

        self._add_report_stage(
            f"Cross-partition contribution bounding: randomly selected not more than "
            f"{max_partitions_contributed} partitions per user")

        # (privacy_id, [(partition_key, accumulator)])
        def unnest_cross_partition_bound_sampled_per_key(pid_pk_v):
            pid, pk_values = pid_pk_v
            return (((pid, pk), v) for (pk, v) in pk_values)

        return self._backend.flat_map(
            col, unnest_cross_partition_bound_sampled_per_key, "Unnest")

    def _select_private_partitions_internal(self, col,
                                            max_partitions_contributed: int,
                                            max_rows_per_privacy_id: int):
        """Selects and publishes private partitions.

        Args:
            col: collection, with types for each element:
                (partition_key, Accumulator)
            max_partitions_contributed: maximum amount of partitions that one privacy unit
                might contribute.

        Returns:
            collection of elements (partition_key, accumulator)
        """
        budget = self._budget_accountant.request_budget(
            mechanism_type=pipeline_dp.MechanismType.GENERIC)

        def filter_fn(
            budget: 'MechanismSpec', max_partitions: int,
            max_rows_per_privacy_id: int,
            row: Tuple[Any,
                       combiners.CompoundCombiner.AccumulatorType]) -> bool:
            """Lazily creates a partition selection strategy and uses it to determine which
            partitions to keep."""
            row_count, _ = row[1]

            def divide_and_round_up(a, b):
                return (a + b - 1) // b

            # A conservative (lower) estimate of how many privacy IDs contributed to
            # this partition. This estimate is only needed when privacy IDs are not available
            # in the original dataset.
            privacy_id_count = divide_and_round_up(row_count,
                                                   max_rows_per_privacy_id)

            partition_selection_strategy = (
                partition_selection.
                create_truncated_geometric_partition_strategy(
                    budget.eps, budget.delta, max_partitions))
            return partition_selection_strategy.should_keep(privacy_id_count)

        # make filter_fn serializable
        filter_fn = functools.partial(filter_fn, budget,
                                      max_partitions_contributed,
                                      max_rows_per_privacy_id)
        self._add_report_stage(
            lambda:
            f"Private Partition selection: using {budget.mechanism_type.value} "
            f"method with (eps= {budget.eps}, delta = {budget.delta})")

        return self._backend.filter(col, filter_fn, "Filter private partitions")


def _check_aggregate_params(col, params: pipeline_dp.AggregateParams,
                            data_extractors: DataExtractors):
    if col is None or not col:
        raise ValueError("col must be non-empty")
    if params is None:
        raise ValueError("params must be set to a valid AggregateParams")
    if not isinstance(params, pipeline_dp.AggregateParams):
        raise TypeError("params must be set to a valid AggregateParams")
    if data_extractors is None:
        raise ValueError("data_extractors must be set to a DataExtractors")
    if not isinstance(data_extractors, pipeline_dp.DataExtractors):
        raise TypeError("data_extractors must be set to a DataExtractors")
    if params.contribution_bounds_already_enforced == \
            (data_extractors.privacy_id_extractor is not None):
        raise ValueError("privacy_id_extractor should be set iff "\
                         "contribution_bounds_already_enforced is False")<|MERGE_RESOLUTION|>--- conflicted
+++ resolved
@@ -46,25 +46,17 @@
         self._backend = backend
         self._report_generators = []
 
-    def _add_report_stage(self, text):
-        self._report_generators[-1].add_stage(text)
-
-<<<<<<< HEAD
     def _add_report_stages(self, lines):
         self._report_generators[-1].add_stages(lines)
 
     def explain_computations_report(self):
         return [report_generator.report() for report_generator in self._report_generators]
 
-    def aggregate(self, col, params: pipeline_dp.AggregateParams,
-                  data_extractors: DataExtractors):
-=======
     def aggregate(self,
                   col,
                   params: pipeline_dp.AggregateParams,
                   data_extractors: DataExtractors,
                   public_partitions=None):
->>>>>>> 14b4c49d
         """Computes DP aggregate metrics.
 
         Args:
