--- conflicted
+++ resolved
@@ -411,18 +411,12 @@
         return self._backend.flat_map(
             col, unnest_cross_partition_bound_sampled_per_key, "Unnest")
 
-<<<<<<< HEAD
+
     def _select_private_partitions_internal(
             self, col, max_partitions_contributed: int,
             max_rows_per_privacy_id: int,
             partition_selection_method: pipeline_dp.PartitionSelectionMethod):
-        """Selects and publishes private partitions.
-=======
-    def _select_private_partitions_internal(self, col,
-                                            max_partitions_contributed: int,
-                                            max_rows_per_privacy_id: int):
         """Selects and returns private partitions.
->>>>>>> 49be24bc
 
         Args:
             col: collection, with types for each element:
