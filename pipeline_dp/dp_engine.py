--- conflicted
+++ resolved
@@ -405,9 +405,5 @@
                     "contribution_bounds_already_enforced is False")
             if pipeline_dp.Metrics.PRIVACY_ID_COUNT in params.metrics:
                 raise ValueError(
-<<<<<<< HEAD
-                    "PRIVACY_ID_COUNT can not be computed when "
-=======
                     "PRIVACY_ID_COUNT cannot be computed when "
->>>>>>> d17b7bb0
                     "contribution_bounds_already_enforced is True.")