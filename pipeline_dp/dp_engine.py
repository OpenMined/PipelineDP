# Copyright 2022 OpenMined.
#
# Licensed under the Apache License, Version 2.0 (the "License");
# you may not use this file except in compliance with the License.
# You may obtain a copy of the License at
#
#      http://www.apache.org/licenses/LICENSE-2.0
#
# Unless required by applicable law or agreed to in writing, software
# distributed under the License is distributed on an "AS IS" BASIS,
# WITHOUT WARRANTIES OR CONDITIONS OF ANY KIND, either express or implied.
# See the License for the specific language governing permissions and
# limitations under the License.
"""DP aggregations."""
import functools
<<<<<<< HEAD
from typing import Any, Optional, Sequence, Tuple
=======
from typing import Any, Callable, Optional, Tuple
>>>>>>> bdb91a3a

import pipeline_dp
from pipeline_dp import budget_accounting
from pipeline_dp import combiners
from pipeline_dp import contribution_bounders
from pipeline_dp import partition_selection
from pipeline_dp import pipeline_functions
from pipeline_dp import report_generator
from pipeline_dp import sampling_utils
from pipeline_dp.dataset_histograms import computing_histograms
from pipeline_dp import pipeline_functions
from pipeline_dp.private_contribution_bounds import PrivateL0Calculator


class DPEngine:
    """Performs DP aggregations."""

    def __init__(self, budget_accountant: 'BudgetAccountant',
                 backend: 'PipelineBackend'):
        self._budget_accountant = budget_accountant
        self._backend = backend
        self._report_generators = []

    @property
    def _current_report_generator(self):
        return self._report_generators[-1]

    def _add_report_stage(self, stage_description):
        self._current_report_generator.add_stage(stage_description)

    def _add_report_stages(self, stages_description):
        for stage_description in stages_description:
            self._add_report_stage(stage_description)

    def explain_computations_report(self):
        return [
            report_generator.report()
            for report_generator in self._report_generators
        ]

    def aggregate(self,
                  col,
                  params: pipeline_dp.AggregateParams,
                  data_extractors: pipeline_dp.DataExtractors,
                  public_partitions=None,
                  out_explain_computation_report: Optional[
                      pipeline_dp.ExplainComputationReport] = None):
        """Computes DP aggregate metrics.

        Args:
          col: collection where all elements are of the same type.
          params: specifies which metrics to compute and computation parameters.
          data_extractors: functions that extract needed pieces of information
            from elements of 'col'.
          public_partitions: A collection of partition keys that will be present
            in the result. If not provided, partitions will be selected in a DP
            manner.
          out_explain_computation_report: an output argument, if specified,
            it will contain the Explain Computation report for this aggregation.
            For more details see the docstring to report_generator.py.

        Returns:
          Collection of (partition_key, result_dictionary), where
          'result_dictionary' contains computed metrics per partition_key.
          Keys of 'result_dictionary' correspond to computed metrics, e.g.
          'count' for COUNT metrics etc.
        """
        self._check_aggregate_params(col, params, data_extractors)
        self._check_budget_accountant_compatibility(
            public_partitions is not None, params.metrics,
            params.custom_combiners is not None)

        with self._budget_accountant.scope(weight=params.budget_weight):
            self._report_generators.append(
                report_generator.ReportGenerator(params, "aggregate",
                                                 public_partitions is not None))
            if out_explain_computation_report is not None:
                out_explain_computation_report._set_report_generator(
                    self._current_report_generator)
            col = self._aggregate(col, params, data_extractors,
                                  public_partitions)
            budget = self._budget_accountant._compute_budget_for_aggregation(
                params.budget_weight)
            return self._annotate(col, params=params, budget=budget)

    def _aggregate(self, col, params: pipeline_dp.AggregateParams,
                   data_extractors: pipeline_dp.DataExtractors,
                   public_partitions):

        if params.custom_combiners:
            # TODO(dvadym): after finishing implementation of custom combiners
            # to figure out whether it makes sense to encapsulate creation of
            # combiners in one function instead of considering 2 cases -
            # standard combiners and custom combiners.
            combiner = combiners.create_compound_combiner_with_custom_combiners(
                params, self._budget_accountant, params.custom_combiners)
        else:
            combiner = self._create_compound_combiner(params)

        col = self._extract_columns(col, data_extractors)
        # col : (privacy_id, partition_key, value)
        if (public_partitions is not None and
                not params.public_partitions_already_filtered):
            col = self._drop_partitions(col,
                                        public_partitions,
                                        partition_extractor=lambda row: row[1])
            self._add_report_stage(
                f"Public partition selection: dropped non public partitions")
        if not params.contribution_bounds_already_enforced:
            contribution_bounder = self._create_contribution_bounder(params)
            col = contribution_bounder.bound_contributions(
                col, params, self._backend, self._current_report_generator,
                combiner.create_accumulator)
            # col : ((privacy_id, partition_key), accumulator)

            col = self._backend.map_tuple(col, lambda pid_pk, v: (pid_pk[1], v),
                                          "Drop privacy id")
            # col : (partition_key, accumulator)
        else:
            col = self._backend.map(col, lambda row: row[1:],
                                    "Remove privacy_id")
            # col : (partition_key, value)

            col = self._backend.map_values(
                col, lambda value: combiner.create_accumulator([value]),
                "Wrap values into accumulators")
            # col : (partition_key, accumulator)

        if public_partitions:
            col = self._add_empty_public_partitions(col, public_partitions,
                                                    combiner.create_accumulator)
        # col : (partition_key, accumulator)

        col = self._backend.combine_accumulators_per_key(
            col, combiner, "Reduce accumulators per partition key")
        # col : (partition_key, accumulator)

        if public_partitions is None:
            # Perform private partition selection.
            max_rows_per_privacy_id = 1

            if params.contribution_bounds_already_enforced:
                # This regime assumes the input data doesn't have privacy IDs,
                # and therefore we didn't group by them and cannot guarantee one
                # row corresponds to exactly one privacy ID.
                max_rows_per_privacy_id = (
                    params.max_contributions or
                    params.max_contributions_per_partition)

            col = self._select_private_partitions_internal(
                col, params.max_partitions_contributed, max_rows_per_privacy_id,
                params.partition_selection_strategy, params.pre_threshold)
        # col : (partition_key, accumulator)

        # Compute DP metrics.
        self._add_report_stages(combiner.explain_computation())
        col = self._backend.map_values(col, combiner.compute_metrics,
                                       "Compute DP metrics")

        return col

    def _check_select_private_partitions(
            self, col, params: pipeline_dp.SelectPartitionsParams,
            data_extractors: pipeline_dp.DataExtractors):
        """Verifies that arguments for select_partitions are correct."""
        if col is None or not col:
            raise ValueError("col must be non-empty")
        if params is None:
            raise ValueError(
                "params must be set to a valid SelectPrivatePartitionsParams")
        if not isinstance(params, pipeline_dp.SelectPartitionsParams):
            raise TypeError(
                "params must be set to a valid SelectPrivatePartitionsParams")
        if not isinstance(params.max_partitions_contributed,
                          int) or params.max_partitions_contributed <= 0:
            raise ValueError("params.max_partitions_contributed must be set "
                             "(to a positive integer)")
        if data_extractors is None:
            raise ValueError(
                "data_extractors must be set to a pipeline_dp.DataExtractors")
        if not isinstance(data_extractors, pipeline_dp.DataExtractors):
            raise TypeError(
                "data_extractors must be set to a pipeline_dp.DataExtractors")

    def select_partitions(self, col, params: pipeline_dp.SelectPartitionsParams,
                          data_extractors: pipeline_dp.DataExtractors):
        """Retrieves a collection of differentially-private partitions.

        Args:
          col: collection where all elements are of the same type.
          params: parameters, see doc for SelectPrivatePartitionsParams.
          data_extractors: functions that extract needed pieces of information
            from elements of 'col'. Only `privacy_id_extractor` and
            `partition_extractor` are required.
            `value_extractor` is not required.
        """
        self._check_select_private_partitions(col, params, data_extractors)
        self._check_budget_accountant_compatibility(False, [], False)

        with self._budget_accountant.scope(weight=params.budget_weight):
            self._report_generators.append(
                report_generator.ReportGenerator(params, "select_partitions"))
            col = self._select_partitions(col, params, data_extractors)
            budget = self._budget_accountant._compute_budget_for_aggregation(
                params.budget_weight)
            return self._annotate(col, params=params, budget=budget)

    def _select_partitions(self, col,
                           params: pipeline_dp.SelectPartitionsParams,
                           data_extractors: pipeline_dp.DataExtractors):
        """Implementation of select_partitions computational graph."""
        max_partitions_contributed = params.max_partitions_contributed

        # Extract the columns.
        col = self._backend.map(
            col, lambda row: (data_extractors.privacy_id_extractor(row),
                              data_extractors.partition_extractor(row)),
            "Extract (privacy_id, partition_key))")
        # col : (privacy_id, partition_key)

        # Apply cross-partition contribution bounding
        col = self._backend.group_by_key(col, "Group by privacy_id")

        # col : (privacy_id, [partition_key])

        # Note: This may not be scalable if a single privacy ID contributes
        # to _way_ too many partitions.
        def sample_unique_elements_fn(pid_and_pks):
            pid, pks = pid_and_pks
            unique_pks = list(set(pks))
            sampled_elements = \
                sampling_utils.choose_from_list_without_replacement(
                    unique_pks, max_partitions_contributed)
            return ((pid, pk) for pk in sampled_elements)

        col = self._backend.flat_map(col, sample_unique_elements_fn,
                                     "Sample cross-partition contributions")
        # col : (privacy_id, partition_key)

        # A compound accumulator without any child accumulators is used to
        # calculate the raw privacy ID count.
        compound_combiner = combiners.CompoundCombiner([],
                                                       return_named_tuple=False)
        col = self._backend.map_tuple(
            col, lambda pid, pk: (pk, compound_combiner.create_accumulator([])),
            "Drop privacy id and add accumulator")
        # col : (partition_key, accumulator)

        col = self._backend.combine_accumulators_per_key(
            col, compound_combiner, "Combine accumulators per partition key")
        # col : (partition_key, accumulator)

        col = self._select_private_partitions_internal(
            col,
            max_partitions_contributed,
            max_rows_per_privacy_id=1,
            strategy=params.partition_selection_strategy,
            pre_threshold=params.pre_threshold)
        col = self._backend.keys(col,
                                 "Drop accumulators, keep only partition keys")

        return col

    def _drop_partitions(self, col, partitions, partition_extractor: Callable):
        """Drops partitions in `col` which are not in `partitions`."""
        col = pipeline_functions.key_by(self._backend, col, partition_extractor,
                                        "Key by partition")
        col = self._backend.filter_by_key(col, partitions,
                                          "Filtering out partitions")
        return self._backend.values(col, "Drop key")

    def _add_empty_public_partitions(self, col, public_partitions,
                                     aggregator_fn):
        """Adds empty accumulators to all `public_partitions` and returns those
        empty accumulators joined with `col`."""
        self._add_report_stage(
            "Adding empty partitions for public partitions that are missing in "
            "data")
        public_partitions = self._backend.to_collection(
            public_partitions, col, "Public partitions to collection")
        empty_accumulators = self._backend.map(
            public_partitions, lambda partition_key:
            (partition_key, aggregator_fn([])), "Build empty accumulators")

        return self._backend.flatten(
            (col, empty_accumulators),
            "Join public partitions with partitions from data")

    def _select_private_partitions_internal(
            self, col, max_partitions_contributed: int,
            max_rows_per_privacy_id: int,
            strategy: pipeline_dp.PartitionSelectionStrategy,
            pre_threshold: Optional[int]):
        """Selects and returns private partitions.

        Args:
            col: collection, with types for each element:
                (partition_key, Accumulator)
            max_partitions_contributed: maximum amount of partitions that one
            privacy unit might contribute.
            strategy: which strategy to use for partition selection.

        Returns:
            collection of elements (partition_key, accumulator).
        """
        budget = self._budget_accountant.request_budget(
            mechanism_type=pipeline_dp.MechanismType.GENERIC)

        def filter_fn(
            budget: 'MechanismSpec', max_partitions: int,
            max_rows_per_privacy_id: int,
            strategy: pipeline_dp.PartitionSelectionStrategy,
            pre_threshold: Optional[int],
            row: Tuple[Any,
                       combiners.CompoundCombiner.AccumulatorType]) -> bool:
            """Lazily creates a partition selection strategy and uses it to
            determine which partitions to keep."""
            row_count, _ = row[1]

            def divide_and_round_up(a, b):
                return (a + b - 1) // b

            # A conservative (lower) estimate of how many privacy IDs
            # contributed to this partition. This estimate is only needed when
            # privacy IDs are not available in the original dataset.
            privacy_id_count = divide_and_round_up(row_count,
                                                   max_rows_per_privacy_id)

            selector = partition_selection.create_partition_selection_strategy(
                strategy, budget.eps, budget.delta, max_partitions,
                pre_threshold)
            return selector.should_keep(privacy_id_count)

        # make filter_fn serializable
        filter_fn = functools.partial(filter_fn, budget,
                                      max_partitions_contributed,
                                      max_rows_per_privacy_id, strategy,
                                      pre_threshold)
        pre_threshold_str = f", pre_threshold={pre_threshold}" if pre_threshold else ""
        self._add_report_stage(
            lambda: f"Private Partition selection: using {strategy.value} "
            f"method with (eps={budget.eps}, delta={budget.delta}"
            f"{pre_threshold_str})")

        return self._backend.filter(col, filter_fn, "Filter private partitions")

    def _create_compound_combiner(
            self,
            params: pipeline_dp.AggregateParams) -> combiners.CompoundCombiner:
        """Creates CompoundCombiner based on aggregation parameters."""
        return combiners.create_compound_combiner(params,
                                                  self._budget_accountant)

    def _create_contribution_bounder(
        self, params: pipeline_dp.AggregateParams
    ) -> contribution_bounders.ContributionBounder:
        """Creates ContributionBounder based on aggregation parameters."""
        if params.max_contributions:
            return \
                contribution_bounders.SamplingPerPrivacyIdContributionBounder(
                )
        else:
            return \
                contribution_bounders.SamplingCrossAndPerPartitionContributionBounder(
                )

    def _extract_columns(self, col,
                         data_extractors: pipeline_dp.DataExtractors):
        """Extract columns using data_extractors."""
        if data_extractors.privacy_id_extractor is None:
            # This is the case when contribution bounding already enforced and
            # no need to extract privacy_id.
            privacy_id_extractor = lambda row: None
        else:
            privacy_id_extractor = data_extractors.privacy_id_extractor
        return self._backend.map(
            col, lambda row:
            (privacy_id_extractor(row), data_extractors.partition_extractor(
                row), data_extractors.value_extractor(row)),
            "Extract (privacy_id, partition_key, value))")

    def _check_aggregate_params(self,
                                col,
                                params: pipeline_dp.AggregateParams,
                                data_extractors: pipeline_dp.DataExtractors,
                                check_data_extractors: bool = True):
        if params.max_contributions is not None:
            supported_metrics = [
                pipeline_dp.Metrics.PRIVACY_ID_COUNT, pipeline_dp.Metrics.COUNT,
                pipeline_dp.Metrics.SUM, pipeline_dp.Metrics.MEAN
            ]
            not_supported_metrics = set(
                params.metrics).difference(supported_metrics)
            if not_supported_metrics:
                raise NotImplementedError(
                    f"max_contributions is not supported for {not_supported_metrics}"
                )
        _check_col(col)
        if params is None:
            raise ValueError("params must be set to a valid AggregateParams")
        if not isinstance(params, pipeline_dp.AggregateParams):
            raise TypeError("params must be set to a valid AggregateParams")
        if check_data_extractors:
            _check_data_extractors(data_extractors)
        if params.contribution_bounds_already_enforced:
            if data_extractors.privacy_id_extractor:
                raise ValueError(
                    "privacy_id_extractor should be set iff "
                    "contribution_bounds_already_enforced is False")
            if pipeline_dp.Metrics.PRIVACY_ID_COUNT in params.metrics:
                raise ValueError(
                    "PRIVACY_ID_COUNT cannot be computed when "
                    "contribution_bounds_already_enforced is True.")

    def calculate_private_contribution_bounds(
            self,
            col,
            params: pipeline_dp.CalculatePrivateContributionBoundsParams,
            data_extractors: pipeline_dp.DataExtractors,
            partitions: Any,
            partitions_already_filtered: bool = False):
        """Computes contribution bounds in a differentially private way.

        Computes contribution bounds for COUNT and PRIVACY_ID_COUNT
        metrics in a differentially private way.
        Currently only max_partitions_contributed is calculated.

        WARNINGS:
          * This API is experimental, there is a possibility that it will
            slightly change in the future.
          * It is supported only for COUNT and PRIVACY_ID_COUNT.
          * It is supported only on Beam and Local backends.

        Args:
          col: collection where all elements are of the same type.
          params: specifies computation parameters necessary for the algorithm.
          data_extractors: functions that extract needed pieces of
            information from elements of 'col'.
          partitions: A collection of partition keys that will be present in
            the result. It can be either the list of public partitions or
            private partitions that were selected before calling this function.
          partitions_already_filtered: if false, then filtering will be made
            and only provided partitions will be kept in col. You can set it to
            true if you have already filtered for these partitions (e.g. you
            did partition selection), it will save you some computation time.

        Returns:
          Collection consisting of 1 element:
          pipeline_dp.PrivateContributionBounds.
        """
        self._check_calculate_private_contribution_bounds_params(
            col, params, data_extractors)

        if not partitions_already_filtered:
            col = self._drop_partitions(col, partitions,
                                        data_extractors.partition_extractor)

        histograms = computing_histograms.compute_dataset_histograms(
            col, data_extractors, self._backend)
        l0_calculator = PrivateL0Calculator(params, partitions, histograms,
                                            self._backend)
        return pipeline_functions.collect_to_container(
            self._backend,
            {"max_partitions_contributed": l0_calculator.calculate()},
            pipeline_dp.PrivateContributionBounds,
            "Collect calculated private contribution bounds into "
            "PrivateContributionBounds dataclass")

    def _check_calculate_private_contribution_bounds_params(
            self,
            col,
            params: pipeline_dp.CalculatePrivateContributionBoundsParams,
            data_extractors: pipeline_dp.DataExtractors,
            check_data_extractors: bool = True):
        _check_col(col)
        if params is None:
            raise ValueError("params must be set to a valid "
                             "CalculatePrivateContributionBoundsParams")
        if not isinstance(params,
                          pipeline_dp.CalculatePrivateContributionBoundsParams):
            raise TypeError("params must be set to a valid "
                            "CalculatePrivateContributionBoundsParams")
        if check_data_extractors:
            _check_data_extractors(data_extractors)

    def _check_budget_accountant_compatibility(self, is_public_partition: bool,
                                               metrics: Sequence[
                                                   pipeline_dp.Metric],
                                               custom_combiner: bool) -> None:
        if isinstance(self._budget_accountant,
                      pipeline_dp.NaiveBudgetAccountant):
            # All aggregations support NaiveBudgetAccountant.
            return
        if not is_public_partition:
            raise NotImplementedError("PLD budget accounting does not support "
                                      "private partition selection")
        supported_metrics = [
            pipeline_dp.Metrics.COUNT, pipeline_dp.Metrics.PRIVACY_ID_COUNT,
            pipeline_dp.Metrics.SUM, pipeline_dp.Metrics.MEAN
        ]
        non_supported_metrics = set(metrics) - set(supported_metrics)
        if non_supported_metrics:
            raise NotImplementedError(f"Metrics {non_supported_metrics} do not"
                                      f"support PLD budget accounting")
        if custom_combiner:
            raise ValueError(f"PLD budget accounting does not support custom "
                             f"combiners")

    def _annotate(self, col, params: pipeline_dp.SelectPartitionsParams,
                  budget: budget_accounting.Budget):
        return self._backend.annotate(col,
                                      "annotation",
                                      params=params,
                                      budget=budget)


def _check_col(col):
    if col is None or not col:
        raise ValueError("col must be non-empty")


def _check_data_extractors(data_extractors: pipeline_dp.DataExtractors):
    if data_extractors is None:
        raise ValueError("data_extractors must be set to a DataExtractors")
    if not isinstance(data_extractors, pipeline_dp.DataExtractors):
        raise TypeError("data_extractors must be set to a DataExtractors")<|MERGE_RESOLUTION|>--- conflicted
+++ resolved
@@ -13,11 +13,7 @@
 # limitations under the License.
 """DP aggregations."""
 import functools
-<<<<<<< HEAD
-from typing import Any, Optional, Sequence, Tuple
-=======
-from typing import Any, Callable, Optional, Tuple
->>>>>>> bdb91a3a
+from typing import Any, Callable, Optional, Sequence, Tuple
 
 import pipeline_dp
 from pipeline_dp import budget_accounting
