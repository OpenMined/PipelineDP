"""Privacy budget accounting for DP pipelines."""

import abc
import logging
import math
from dataclasses import dataclass
<<<<<<< HEAD
from pipeline_dp.aggregate_params import MechanismType
=======
from typing import Optional
from pipeline_dp.aggregate_params import NoiseKind
>>>>>>> 0e3b7f73
from dp_accounting import privacy_loss_distribution as pldlib
from dp_accounting import common


@dataclass
class MechanismSpec:
    """Specifies the parameters for a DP mechanism.

    NoiseKind defines the kind of noise distribution.
    _noise_standard_deviation is the minimized noise standard deviation.
    (_eps, _delta) are parameters of (eps, delta)-differential privacy
    """
    noise_kind: NoiseKind
    _noise_standard_deviation: float = None
    _eps: float = None
    _delta: float = None

    @property
    def noise_standard_deviation(self):
        """Noise value for the mechanism.

        Raises:
            AssertionError: The noise value is not calculated yet.
        """
        if self._noise_standard_deviation is None:
            raise AssertionError(
                "Noise standard deviation is not calculated yet.")
        return self._noise_standard_deviation

    @property
    def eps(self):
        """Parameter of (eps, delta)-differential privacy.
               Raises:
                   AssertionError: The privacy budget is not calculated yet.
       """
        if self._eps is None:
            raise AssertionError("Privacy budget is not calculated yet.")
        return self._eps

    @property
    def delta(self):
        """Parameter of (eps, delta)-differential privacy.
                Raises:
                    AssertionError: The privacy budget is not calculated yet.
        """
        if self._delta is None:
            raise AssertionError("Privacy budget is not calculated yet.")
        return self._delta

    def set_eps_delta(self, eps: float, delta: Optional[float]) -> None:
        """Set parameters for (eps, delta)-differential privacy.

        Raises:
            AssertionError: eps must not be None.
        """
        if eps is None:
            raise AssertionError("eps must not be None.")
        self._eps = eps
        self._delta = delta
        return

    def use_delta(self) -> bool:
        return self.noise_kind == NoiseKind.GAUSSIAN


@dataclass
class MechanismSpecInternal:
    """Stores sensitivity and weight not exposed in MechanismSpec."""
    sensitivity: float
    weight: float
    mechanism_spec: MechanismSpec


class BudgetAccountant(abc.ABC):
    """Base class for budget accountants."""

    @abc.abstractmethod
    def request_budget(self,
                       noise_kind: NoiseKind,
                       sensitivity: float = 1,
                       weight: float = 1) -> MechanismSpec:
        pass

    @abc.abstractmethod
    def compute_budgets(self):
        pass


class NaiveBudgetAccountant(BudgetAccountant):
    """Manages the privacy budget."""

    def __init__(self, total_epsilon: float, total_delta: float):
        """Constructs a NaiveBudgetAccountant.

        Args:
            total_epsilon: epsilon for the entire pipeline.
            total_delta: delta for the entire pipeline.

        Raises:
            A ValueError if either argument is out of range.
        """

        _validate_epsilon_delta(total_epsilon, total_delta)

        self._total_epsilon = total_epsilon
        self._total_delta = total_delta
        self._mechanisms = []

    def request_budget(self,
                       noise_kind: NoiseKind,
                       sensitivity: float = 1,
                       weight: float = 1) -> MechanismSpec:
        """Requests a budget.

        Constructs a mechanism spec based on the parameters.
        Keeps the mechanism spec for future calculations.

        Args:
            noise_kind: The kind of noise distribution for the mechanism.
            sensitivity: The sensitivity for the mechanism.
            weight: The weight for the mechanism.

        Returns:
            A "lazy" mechanism spec object that doesn't contain the noise
            standard deviation until compute_budgets is called.
        """
        if noise_kind == NoiseKind.GAUSSIAN and self._total_delta == 0:
            raise AssertionError(
                "The Gaussian mechanism requires that the pipeline delta is greater than 0"
            )
        mechanism_spec = MechanismSpec(noise_kind=noise_kind)
        mechanism_spec_internal = MechanismSpecInternal(
            mechanism_spec=mechanism_spec,
            sensitivity=sensitivity,
            weight=weight)
        self._mechanisms.append(mechanism_spec_internal)
        return mechanism_spec

    def compute_budgets(self):
        """Updates all previously requested MechanismSpec objects with corresponding budget values."""
        if not self._mechanisms:
            logging.warning("No budgets were requested.")
            return

        total_weight_eps = total_weight_delta = 0
        for mechanism in self._mechanisms:
            total_weight_eps += mechanism.weight
            if mechanism.mechanism_spec.use_delta():
                total_weight_delta += mechanism.weight

        for mechanism in self._mechanisms:
            eps = delta = 0
            if total_weight_eps:
                numerator = self._total_epsilon * mechanism.weight
                eps = numerator / total_weight_eps
<<<<<<< HEAD
            if total_weight_delta:
                numerator = requested_budget.use_delta * self._delta * requested_budget.weight
                delta = numerator / total_weight_delta
            requested_budget.budget.set_eps_delta(eps, delta)


@dataclass
class MechanismSpec:
    """Specifies the parameters for a mechanism.

    MechanismType defines the type of noise distribution.
    noise is the minimized noise standard deviation.
    """
    mechanism_type: MechanismType
    _noise_standard_deviation: float = None

    @property
    def noise_standard_deviation(self):
        """Noise value for the mechanism.

        Raises:
            AssertionError: The noise value is not calculated yet.
        """
        if self._noise_standard_deviation is None:
            raise AssertionError(
                "Noise standard deviation is not calculated yet.")
        return self._noise_standard_deviation


@dataclass
class MechanismSpecInternal:
    """Stores sensitivity and weight not exposed in MechanismSpec."""
    sensitivity: float
    weight: float
    mechanism_spec: MechanismSpec
=======
            if mechanism.mechanism_spec.use_delta():
                if total_weight_delta:
                    numerator = self._total_delta * mechanism.weight
                    delta = numerator / total_weight_delta
            mechanism.mechanism_spec.set_eps_delta(eps, delta)
>>>>>>> 0e3b7f73


class PLDBudgetAccountant(BudgetAccountant):
    """Manages the privacy budget for privacy loss distributions.

    It manages the privacy budget for the pipeline using the
    Privacy Loss Distribution (PLD) implementation from Google's
    dp_accounting library.
    """

    def __init__(self,
                 total_epsilon: float,
                 total_delta: float,
                 pld_discretization: float = 1e-4):
        """Constructs a PLDBudgetAccountant.

        Args:
            total_epsilon: epsilon for the entire pipeline.
            total_delta: delta for the entire pipeline.
            pld_discretization: `value_discretization_interval` in PLD library.
                Smaller interval results in better accuracy, but increases running time.

        Raises:
            ValueError: Arguments are missing or out of range.
        """

        _validate_epsilon_delta(total_epsilon, total_delta)

        self._total_epsilon = total_epsilon
        self._total_delta = total_delta
        self._mechanisms = []
        self.minimum_noise_std = None
        self._pld_discretization = pld_discretization

    def request_budget(self,
                       mechanism_type: MechanismType,
                       sensitivity: float = 1,
                       weight: float = 1) -> MechanismSpec:
        """Request a budget.

        Constructs a mechanism spec based on the parameters.
        Adds the mechanism to the pipeline for future calculation.

        Args:
            mechanism_type: The type of noise distribution for the mechanism.
            sensitivity: The sensitivity for the mechanism.
            weight: The weight for the mechanism.

        Returns:
            A "lazy" mechanism spec object that doesn't contain the noise
            standard deviation until compute_budgets is called.
        """
        if mechanism_type == MechanismType.GAUSSIAN and self._total_delta == 0:
            raise AssertionError(
                "The Gaussian mechanism requires that the pipeline delta is greater than 0"
            )
        mechanism_spec = MechanismSpec(mechanism_type=mechanism_type)
        mechanism_spec_internal = MechanismSpecInternal(
            mechanism_spec=mechanism_spec,
            sensitivity=sensitivity,
            weight=weight)
        self._mechanisms.append(mechanism_spec_internal)
        return mechanism_spec

    def compute_budgets(self):
        """Computes the budget for the pipeline.

        Composes the mechanisms and adjusts the amount of
        noise based on given epsilon. Sets the noise for the
        entire pipeline.
        """
        if not self._mechanisms:
            return
        if self._total_delta == 0:
            sum_weights = 0
            for mechanism in self._mechanisms:
                sum_weights += mechanism.weight
            minimum_noise_std = sum_weights / self._total_epsilon * math.sqrt(2)
        else:
            minimum_noise_std = self._find_minimum_noise_std()

        self.minimum_noise_std = minimum_noise_std
        for mechanism in self._mechanisms:
            mechanism_noise_std = mechanism.sensitivity * minimum_noise_std / mechanism.weight
            mechanism.mechanism_spec._noise_standard_deviation = mechanism_noise_std

    def _find_minimum_noise_std(self) -> float:
        """Finds the minimum noise which satisfies the total budget.

        Use binary search to find a minimum noise value that gives a
        new epsilon close to the given epsilon (within a threshold).
        By increasing the noise we can decrease the epsilon.

        Returns:
            The noise value adjusted for the given epsilon.
        """
        threshold = 1e-4
        maximum_noise_std = self._calculate_max_noise_std()
        low, high = 0, maximum_noise_std
        while low + threshold < high:
            mid = (high - low) / 2 + low
            pld = self._compose_distributions(mid)
            pld_epsilon = pld.get_epsilon_for_delta(self._total_delta)
            if pld_epsilon <= self._total_epsilon:
                high = mid
            elif pld_epsilon > self._total_epsilon:
                low = mid

        return high

    def _calculate_max_noise_std(self) -> float:
        """Calculates an upper bound for the noise to satisfy the budget."""
        max_noise_std = 1
        pld_epsilon = self._total_epsilon + 1
        while pld_epsilon > self._total_epsilon:
            max_noise_std *= 2
            pld = self._compose_distributions(max_noise_std)
            pld_epsilon = pld.get_epsilon_for_delta(self._total_delta)
        return max_noise_std

    def _compose_distributions(
            self,
            noise_standard_deviation: float) -> pldlib.PrivacyLossDistribution:
        """Uses the Privacy Loss Distribution library to compose distributions.

        Args:
            noise_standard_deviation: The noise of the distributions to construct.

        Returns:
            A PrivacyLossDistribution object for the pipeline.
        """
        composed, pld = None, None

        for mechanism_spec_internal in self._mechanisms:
            if mechanism_spec_internal.mechanism_spec.mechanism_type == MechanismType.LAPLACE:
                # The Laplace distribution parameter = std/sqrt(2).
                pld = pldlib.PrivacyLossDistribution.from_laplace_mechanism(
                    mechanism_spec_internal.sensitivity *
                    noise_standard_deviation / math.sqrt(2) /
                    mechanism_spec_internal.weight,
                    value_discretization_interval=self._pld_discretization)
            elif mechanism_spec_internal.mechanism_spec.mechanism_type == MechanismType.GAUSSIAN:
                pld = pldlib.PrivacyLossDistribution.from_gaussian_mechanism(
                    mechanism_spec_internal.sensitivity *
                    noise_standard_deviation / mechanism_spec_internal.weight,
                    value_discretization_interval=self._pld_discretization)
            elif mechanism_spec_internal.mechanism_spec.mechanism_type == MechanismType.GENERIC:
                # It is required to convert between the noise_standard_deviation of a Laplace or Gaussian mechanism
                # and the (epsilon, delta) Generic mechanism because the calibration is defined by one parameter.
                # There are multiple ways to do this; here it is assumed that (epsilon, delta) specifies the Laplace
                # mechanism and epsilon is computed based on this. The delta is computed to be proportional to epsilon.
                epsilon_0 = math.sqrt(2) / noise_standard_deviation
                delta_0 = epsilon_0 / self._total_epsilon * self._total_delta
                pld = pldlib.PrivacyLossDistribution.from_privacy_parameters(
                    common.DifferentialPrivacyParameters(epsilon_0, delta_0),
                    value_discretization_interval=self._pld_discretization)

            composed = pld if composed is None else composed.compose(pld)

        return composed


def _validate_epsilon_delta(epsilon: float, delta: float):
    """Helper function to validate the epsilon and delta parameters.

    Args:
        epsilon: The epsilon value to validate.
        delta: The delta value to validate.

    Raises:
        A ValueError if either epsilon or delta are out of range.
    """
    if epsilon <= 0:
        raise ValueError(f"Epsilon must be positive, not {epsilon}.")
    if delta < 0:
        raise ValueError(f"Delta must be non-negative, not {delta}.")<|MERGE_RESOLUTION|>--- conflicted
+++ resolved
@@ -3,13 +3,10 @@
 import abc
 import logging
 import math
+from typing import Optional
+
 from dataclasses import dataclass
-<<<<<<< HEAD
 from pipeline_dp.aggregate_params import MechanismType
-=======
-from typing import Optional
-from pipeline_dp.aggregate_params import NoiseKind
->>>>>>> 0e3b7f73
 from dp_accounting import privacy_loss_distribution as pldlib
 from dp_accounting import common
 
@@ -18,11 +15,11 @@
 class MechanismSpec:
     """Specifies the parameters for a DP mechanism.
 
-    NoiseKind defines the kind of noise distribution.
+    MechanismType defines the kind of noise distribution.
     _noise_standard_deviation is the minimized noise standard deviation.
     (_eps, _delta) are parameters of (eps, delta)-differential privacy
     """
-    noise_kind: NoiseKind
+    mechanism_type: MechanismType
     _noise_standard_deviation: float = None
     _eps: float = None
     _delta: float = None
@@ -72,7 +69,7 @@
         return
 
     def use_delta(self) -> bool:
-        return self.noise_kind == NoiseKind.GAUSSIAN
+        return self.mechanism_type == MechanismType.GAUSSIAN
 
 
 @dataclass
@@ -88,7 +85,7 @@
 
     @abc.abstractmethod
     def request_budget(self,
-                       noise_kind: NoiseKind,
+                       mechanism_type: MechanismType,
                        sensitivity: float = 1,
                        weight: float = 1) -> MechanismSpec:
         pass
@@ -119,7 +116,7 @@
         self._mechanisms = []
 
     def request_budget(self,
-                       noise_kind: NoiseKind,
+                       mechanism_type: MechanismType,
                        sensitivity: float = 1,
                        weight: float = 1) -> MechanismSpec:
         """Requests a budget.
@@ -128,7 +125,7 @@
         Keeps the mechanism spec for future calculations.
 
         Args:
-            noise_kind: The kind of noise distribution for the mechanism.
+            mechanism_type: The type of noise distribution for the mechanism.
             sensitivity: The sensitivity for the mechanism.
             weight: The weight for the mechanism.
 
@@ -136,11 +133,11 @@
             A "lazy" mechanism spec object that doesn't contain the noise
             standard deviation until compute_budgets is called.
         """
-        if noise_kind == NoiseKind.GAUSSIAN and self._total_delta == 0:
+        if mechanism_type == MechanismType.GAUSSIAN and self._total_delta == 0:
             raise AssertionError(
                 "The Gaussian mechanism requires that the pipeline delta is greater than 0"
             )
-        mechanism_spec = MechanismSpec(noise_kind=noise_kind)
+        mechanism_spec = MechanismSpec(mechanism_type=mechanism_type)
         mechanism_spec_internal = MechanismSpecInternal(
             mechanism_spec=mechanism_spec,
             sensitivity=sensitivity,
@@ -165,49 +162,11 @@
             if total_weight_eps:
                 numerator = self._total_epsilon * mechanism.weight
                 eps = numerator / total_weight_eps
-<<<<<<< HEAD
-            if total_weight_delta:
-                numerator = requested_budget.use_delta * self._delta * requested_budget.weight
-                delta = numerator / total_weight_delta
-            requested_budget.budget.set_eps_delta(eps, delta)
-
-
-@dataclass
-class MechanismSpec:
-    """Specifies the parameters for a mechanism.
-
-    MechanismType defines the type of noise distribution.
-    noise is the minimized noise standard deviation.
-    """
-    mechanism_type: MechanismType
-    _noise_standard_deviation: float = None
-
-    @property
-    def noise_standard_deviation(self):
-        """Noise value for the mechanism.
-
-        Raises:
-            AssertionError: The noise value is not calculated yet.
-        """
-        if self._noise_standard_deviation is None:
-            raise AssertionError(
-                "Noise standard deviation is not calculated yet.")
-        return self._noise_standard_deviation
-
-
-@dataclass
-class MechanismSpecInternal:
-    """Stores sensitivity and weight not exposed in MechanismSpec."""
-    sensitivity: float
-    weight: float
-    mechanism_spec: MechanismSpec
-=======
             if mechanism.mechanism_spec.use_delta():
                 if total_weight_delta:
                     numerator = self._total_delta * mechanism.weight
                     delta = numerator / total_weight_delta
             mechanism.mechanism_spec.set_eps_delta(eps, delta)
->>>>>>> 0e3b7f73
 
 
 class PLDBudgetAccountant(BudgetAccountant):
