--- conflicted
+++ resolved
@@ -508,14 +508,8 @@
 
         if noise_standard_deviation is not None:
             raise NotImplementedError(
-<<<<<<< HEAD
-                "Count and noise standard deviation have not been implemented yet."
-            )
+                "Noise standard deviation have not been implemented yet.")
         if mechanism_type == MechanismType.GAUSSIAN and self._total_delta == 0:
-=======
-                "Noise standard deviation have not been implemented yet.")
-        if mechanism_type == agg_params.MechanismType.GAUSSIAN and self._total_delta == 0:
->>>>>>> 917dc695
             raise AssertionError(
                 "The Gaussian mechanism requires that the pipeline delta is greater than 0"
             )
@@ -623,7 +617,6 @@
         """
         composed, pld = None, None
 
-<<<<<<< HEAD
         for mechanism in self._mechanisms:
             mechanism_type = mechanism.mechanism_spec.mechanism_type
             if mechanism_type == MechanismType.LAPLACE:
@@ -642,36 +635,10 @@
                 pld = self._create_pld_for_gaussian(noise_stddev, mechanism)
             elif mechanism_type == MechanismType.GENERIC:
                 pld = self._create_pld_for_generic(noise_stddev, mechanism)
-=======
-        for mechanism_spec_internal in self._mechanisms:
-            if mechanism_spec_internal.mechanism_spec.mechanism_type == agg_params.MechanismType.LAPLACE:
-                # The Laplace distribution parameter = std/sqrt(2).
-                pld = pldlib.from_laplace_mechanism(
-                    mechanism_spec_internal.sensitivity *
-                    noise_standard_deviation / math.sqrt(2) /
-                    mechanism_spec_internal.weight,
-                    value_discretization_interval=self._pld_discretization)
-            elif mechanism_spec_internal.mechanism_spec.mechanism_type == agg_params.MechanismType.GAUSSIAN:
-                pld = pldlib.from_gaussian_mechanism(
-                    mechanism_spec_internal.sensitivity *
-                    noise_standard_deviation / mechanism_spec_internal.weight,
-                    value_discretization_interval=self._pld_discretization)
-            elif mechanism_spec_internal.mechanism_spec.mechanism_type == agg_params.MechanismType.GENERIC:
-                # It is required to convert between the noise_standard_deviation of a Laplace or Gaussian mechanism
-                # and the (epsilon, delta) Generic mechanism because the calibration is defined by one parameter.
-                # There are multiple ways to do this; here it is assumed that (epsilon, delta) specifies the Laplace
-                # mechanism and epsilon is computed based on this. The delta is computed to be proportional to epsilon.
-                epsilon_0_interim = math.sqrt(2) / noise_standard_deviation
-                delta_0_interim = epsilon_0_interim / self._total_epsilon * self._total_delta
-                pld = pldlib.from_privacy_parameters(
-                    common.DifferentialPrivacyParameters(
-                        epsilon_0_interim, delta_0_interim),
-                    value_discretization_interval=self._pld_discretization)
 
             count = mechanism_spec_internal.mechanism_spec.count
             if count > 1:
                 pld = pld.self_compose(count)
->>>>>>> 917dc695
             composed = pld if composed is None else composed.compose(pld)
 
         return composed
