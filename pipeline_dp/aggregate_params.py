--- conflicted
+++ resolved
@@ -130,15 +130,9 @@
                 "Custom combiners can not be used with standard metrics")
 
     def __str__(self):
-<<<<<<< HEAD
-        if self.metrics:
-            return f"Metrics: {[m.value for m in self.metrics]}"
-        return "Custom metrics."
-=======
         if self.custom_combiners:
             return f"Custom combiners: {[c.metrics_names() for c in self.custom_combiners]}"
         return f"Metrics: {[m.value for m in self.metrics]}"
->>>>>>> 583aeed0
 
 
 @dataclass
