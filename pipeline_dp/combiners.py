import abc
import copy
from typing import Iterable, Sized, Tuple, Any, List, Sequence

import pipeline_dp
import numpy as np
from pipeline_dp import dp_computations
from pipeline_dp import budget_accounting
import numpy as np
from collections import namedtuple


class Combiner(abc.ABC):
    """Base class for all combiners.

    Combiners are objects that encapsulate aggregations and computations of
    differential private metrics. Combiners use accumulators to store the
    aggregation state. Combiners contain logic, while accumulators contain data.
    The API of combiners are inspired by Apache Beam CombineFn class.
    https://beam.apache.org/documentation/transforms/python/aggregation/combineperkey/#example-5-combining-with-a-combinefn

    Here's how PipelineDP uses combiners to performs an aggregation on some
    dataset X:
    1. Split dataset X on sub-datasets which might be kept in memory.
    2. Call create_accumulators() for each sub-dataset and keep resulting accumulators.
    3. Choosing any pair of accumulators and merge them by calling merge_accumulators().
    4. Continue 3 until 1 accumulator is left.
    5. Call compute_metrics() for the accumulator that left.

    Assumption: merge_accumulators is associative binary operation.

    The type of accumulator depends on the aggregation performed by this Combiner.
    For example, this can be a primitive type (e.g. int for a simple "count"
    aggregation) or a more complex structure (e.g. for "mean")
    """

    @abc.abstractmethod
    def create_accumulator(self, values):
        """Creates accumulator from 'values'."""

    @abc.abstractmethod
    def merge_accumulators(self, accumulator1, accumulator2):
        """Merges the accumulators and returns accumulator."""

    @abc.abstractmethod
    def compute_metrics(self, accumulator):
        """Computes and returns the result of aggregation."""


class CombinerParams:
    """Parameters for a combiner.

    Wraps all the information needed by the combiner to do the
    differentially-private computation, e.g. privacy budget and mechanism.

    Note: 'aggregate_params' is copied.
    """

    def __init__(self, spec: budget_accounting.MechanismSpec,
                 aggregate_params: pipeline_dp.AggregateParams):
        self._mechanism_spec = spec
        self.aggregate_params = copy.copy(aggregate_params)

    @property
    def eps(self):
        return self._mechanism_spec.eps

    @property
    def delta(self):
        return self._mechanism_spec.delta

    @property
    def mean_var_params(self):
        return dp_computations.MeanVarParams(
            self.eps, self.delta, self.aggregate_params.low,
            self.aggregate_params.high,
            self.aggregate_params.max_partitions_contributed,
            self.aggregate_params.max_contributions_per_partition,
            self.aggregate_params.noise_kind)


class CountCombiner(Combiner):
    """Combiner for computing DP Count.

    The type of the accumulator is int, which represents count of the elements
    in the dataset for which this accumulator is computed.
    """
    AccumulatorType = int

    def __init__(self, params: CombinerParams):
        self._params = params

    def create_accumulator(self, values: Sized) -> 'AccumulatorType':
        return len(values)

    def merge_accumulators(self, count1: AccumulatorType,
                           count2: AccumulatorType):
        return count1 + count2

    def compute_metrics(self, count: AccumulatorType) -> float:
        return dp_computations.compute_dp_count(count,
                                                self._params.mean_var_params)


<<<<<<< HEAD
class MeanCombiner(Combiner):
    """Combiner for computing DP Mean. Also returns sum and count in addition to
    the mean.

    The type of the accumulator is a tuple(count: int, sum: float) that holds
    the count and sum of elements in the dataset for which this accumulator is
    computed.
    """
=======
class PrivacyIdCountCombiner(Combiner):
    """Combiner for computing DP privacy id count.

    The type of the accumulator is int, which represents count of the elements
    in the dataset for which this accumulator is computed.
    """
    AccumulatorType = int
>>>>>>> c3dd5fd9

    def __init__(self, params: CombinerParams):
        self._params = params

<<<<<<< HEAD
    def create_accumulator(self, values) -> (int, float):
        return len(values), np.clip(values, self._params.aggregate_params.low,
                                    self._params.aggregate_params.high).sum()

    def merge_accumulators(self, accum1: tuple, accum2: tuple):
        return accum1[0] + accum2[0], accum1[1] + accum2[1]

    def compute_metrics(self, accum: tuple) -> namedtuple:
        noisy_count, noisy_sum, noisy_mean = dp_computations.compute_dp_mean(
            accum[0], accum[1], self._params.mean_var_params)
        MeanTuple = namedtuple('MeanTuple', ['count', 'sum', 'mean'])
        return MeanTuple(count=noisy_count, sum=noisy_sum, mean=noisy_mean)
=======
    def create_accumulator(self, values: Sized) -> 'AccumulatorType':
        return 1 if values else 0

    def merge_accumulators(self, accumulator1: AccumulatorType,
                           accumulator2: AccumulatorType):
        return accumulator1 + accumulator2

    def compute_metrics(self, accumulator: AccumulatorType) -> float:
        return dp_computations.compute_dp_count(accumulator,
                                                self._params.mean_var_params)


class SumCombiner(Combiner):
    """Combiner for computing dp sum.

    the type of the accumulator is int, which represents sum of the elements
    in the dataset for which this accumulator is computed.
    """
    AccumulatorType = float

    def __init__(self, params: CombinerParams):
        self._params = params

    def create_accumulator(self, values: Iterable[float]) -> 'AccumulatorType':
        return np.clip(values, self._params.aggregate_params.low,
                       self._params.aggregate_params.high).sum()

    def merge_accumulators(self, sum1: AccumulatorType, sum2: AccumulatorType):
        return sum1 + sum2

    def compute_metrics(self, sum: AccumulatorType) -> float:
        return dp_computations.compute_dp_sum(sum, self._params.mean_var_params)


class CompoundCombiner(Combiner):
    """Combiner for computing a set of dp aggregations.

    CompoundCombiner contains one or more combiners of other types for computing multiple metrics.
    For example it can contain [CountCombiner, SumCombiner].
    CompoundCombiner delegates all operations to the internal combiners.

    The type of the accumulator is a a tuple of int and an iterable.
    The first int represents the privacy id count. The second iterable
    contains accumulators from internal combiners.
    """

    AccumulatorType = Tuple[int, Tuple]

    def __init__(self, combiners: Iterable['Combiner']):
        self._combiners = combiners

    def create_accumulator(self, values) -> 'AccumulatorType':
        return (1,
                tuple(
                    combiner.create_accumulator(values)
                    for combiner in self._combiners))

    def merge_accumulators(
            self, compound_accumulator1: AccumulatorType,
            compound_accumulator2: AccumulatorType) -> AccumulatorType:
        merged_accumulators = []
        privacy_id_count1, accumulator1 = compound_accumulator1
        privacy_id_count2, accumulator2 = compound_accumulator2
        for combiner, acc1, acc2 in zip(self._combiners, accumulator1,
                                        accumulator2):
            merged_accumulators.append(combiner.merge_accumulators(acc1, acc2))
        return (privacy_id_count1 + privacy_id_count2,
                tuple(merged_accumulators))

    def compute_metrics(
            self, compound_accumulator: AccumulatorType) -> Tuple[int, list]:
        privacy_id_count, accumulator = compound_accumulator
        metrics = []
        for combiner, acc in zip(self._combiners, accumulator):
            metrics.append(combiner.compute_metrics(acc))
        return (privacy_id_count, metrics)


def create_compound_combiner(
        aggregate_params: pipeline_dp.AggregateParams,
        budget_accountant: budget_accounting.BudgetAccountant
) -> CompoundCombiner:
    combiners = []
    mechanism_type = aggregate_params.noise_kind.convert_to_mechanism_type()

    if pipeline_dp.Metrics.COUNT in aggregate_params.metrics:
        budget_count = budget_accountant.request_budget(
            mechanism_type, weight=aggregate_params.budget_weight)
        combiners.append(
            CountCombiner(CombinerParams(budget_count, aggregate_params)))
    if pipeline_dp.Metrics.SUM in aggregate_params.metrics:
        budget_sum = budget_accountant.request_budget(
            mechanism_type, weight=aggregate_params.budget_weight)
        combiners.append(
            SumCombiner(CombinerParams(budget_sum, aggregate_params)))
    if pipeline_dp.Metrics.PRIVACY_ID_COUNT in aggregate_params.metrics:
        budget_privacy_id_count = budget_accountant.request_budget(
            mechanism_type, weight=aggregate_params.budget_weight)
        combiners.append(
            PrivacyIdCountCombiner(
                CombinerParams(budget_privacy_id_count, aggregate_params)))
    return CompoundCombiner(combiners)
>>>>>>> c3dd5fd9
<|MERGE_RESOLUTION|>--- conflicted
+++ resolved
@@ -1,9 +1,8 @@
 import abc
 import copy
-from typing import Iterable, Sized, Tuple, Any, List, Sequence
+from typing import Iterable, Sized, Tuple
 
 import pipeline_dp
-import numpy as np
 from pipeline_dp import dp_computations
 from pipeline_dp import budget_accounting
 import numpy as np
@@ -102,74 +101,80 @@
                                                 self._params.mean_var_params)
 
 
-<<<<<<< HEAD
+class PrivacyIdCountCombiner(Combiner):
+    """Combiner for computing DP privacy id count.
+    The type of the accumulator is int, which represents count of the elements
+    in the dataset for which this accumulator is computed.
+    """
+    AccumulatorType = int
+
+    def __init__(self, params: CombinerParams):
+        self._params = params
+
+    def create_accumulator(self, values: Sized) -> 'AccumulatorType':
+        return 1 if values else 0
+
+    def merge_accumulators(self, accumulator1: AccumulatorType,
+                           accumulator2: AccumulatorType):
+        return accumulator1 + accumulator2
+
+    def compute_metrics(self, accumulator: AccumulatorType) -> float:
+        return dp_computations.compute_dp_count(accumulator,
+                                                self._params.mean_var_params)
+
+
+class SumCombiner(Combiner):
+    """Combiner for computing dp sum.
+
+    the type of the accumulator is int, which represents sum of the elements
+    in the dataset for which this accumulator is computed.
+    """
+    AccumulatorType = float
+
+    def __init__(self, params: CombinerParams):
+        self._params = params
+
+    def create_accumulator(self, values: Iterable[float]) -> 'AccumulatorType':
+        return np.clip(values, self._params.aggregate_params.low,
+                       self._params.aggregate_params.high).sum()
+
+    def merge_accumulators(self, sum1: AccumulatorType, sum2: AccumulatorType):
+        return sum1 + sum2
+
+    def compute_metrics(self, sum: AccumulatorType) -> float:
+        return dp_computations.compute_dp_sum(sum, self._params.mean_var_params)
+
+
+MeanTuple = namedtuple('MeanTuple', ['count', 'sum', 'mean'])
+
+
 class MeanCombiner(Combiner):
     """Combiner for computing DP Mean. Also returns sum and count in addition to
     the mean.
-
     The type of the accumulator is a tuple(count: int, sum: float) that holds
     the count and sum of elements in the dataset for which this accumulator is
     computed.
     """
-=======
-class PrivacyIdCountCombiner(Combiner):
-    """Combiner for computing DP privacy id count.
-
-    The type of the accumulator is int, which represents count of the elements
-    in the dataset for which this accumulator is computed.
-    """
-    AccumulatorType = int
->>>>>>> c3dd5fd9
-
-    def __init__(self, params: CombinerParams):
-        self._params = params
-
-<<<<<<< HEAD
-    def create_accumulator(self, values) -> (int, float):
+    AccumulatorType = Tuple[int, float]
+
+    def __init__(self, params: CombinerParams):
+        self._params = params
+
+    def create_accumulator(self, values: Iterable[float]) -> 'AccumulatorType':
         return len(values), np.clip(values, self._params.aggregate_params.low,
                                     self._params.aggregate_params.high).sum()
 
-    def merge_accumulators(self, accum1: tuple, accum2: tuple):
-        return accum1[0] + accum2[0], accum1[1] + accum2[1]
-
-    def compute_metrics(self, accum: tuple) -> namedtuple:
+    def merge_accumulators(self, accum1: AccumulatorType,
+                           accum2: AccumulatorType):
+        count1, sum1 = accum1
+        count2, sum2 = accum2
+        return count1 + count2, sum1 + sum2
+
+    def compute_metrics(self, accum: AccumulatorType) -> namedtuple:
+        total_count, total_sum = accum
         noisy_count, noisy_sum, noisy_mean = dp_computations.compute_dp_mean(
-            accum[0], accum[1], self._params.mean_var_params)
-        MeanTuple = namedtuple('MeanTuple', ['count', 'sum', 'mean'])
+            total_count, total_sum, self._params.mean_var_params)
         return MeanTuple(count=noisy_count, sum=noisy_sum, mean=noisy_mean)
-=======
-    def create_accumulator(self, values: Sized) -> 'AccumulatorType':
-        return 1 if values else 0
-
-    def merge_accumulators(self, accumulator1: AccumulatorType,
-                           accumulator2: AccumulatorType):
-        return accumulator1 + accumulator2
-
-    def compute_metrics(self, accumulator: AccumulatorType) -> float:
-        return dp_computations.compute_dp_count(accumulator,
-                                                self._params.mean_var_params)
-
-
-class SumCombiner(Combiner):
-    """Combiner for computing dp sum.
-
-    the type of the accumulator is int, which represents sum of the elements
-    in the dataset for which this accumulator is computed.
-    """
-    AccumulatorType = float
-
-    def __init__(self, params: CombinerParams):
-        self._params = params
-
-    def create_accumulator(self, values: Iterable[float]) -> 'AccumulatorType':
-        return np.clip(values, self._params.aggregate_params.low,
-                       self._params.aggregate_params.high).sum()
-
-    def merge_accumulators(self, sum1: AccumulatorType, sum2: AccumulatorType):
-        return sum1 + sum2
-
-    def compute_metrics(self, sum: AccumulatorType) -> float:
-        return dp_computations.compute_dp_sum(sum, self._params.mean_var_params)
 
 
 class CompoundCombiner(Combiner):
@@ -239,5 +244,9 @@
         combiners.append(
             PrivacyIdCountCombiner(
                 CombinerParams(budget_privacy_id_count, aggregate_params)))
-    return CompoundCombiner(combiners)
->>>>>>> c3dd5fd9
+    if pipeline_dp.Metrics.MEAN in aggregate_params.metrics:
+        budget_mean = budget_accountant.request_budget(
+            mechanism_type, weight=aggregate_params.budget_weight)
+        combiners.append(
+            MeanCombiner(CombinerParams(budget_mean, aggregate_params)))
+    return CompoundCombiner(combiners)