# Copyright 2022 OpenMined.
#
# Licensed under the Apache License, Version 2.0 (the "License");
# you may not use this file except in compliance with the License.
# You may obtain a copy of the License at
#
#      http://www.apache.org/licenses/LICENSE-2.0
#
# Unless required by applicable law or agreed to in writing, software
# distributed under the License is distributed on an "AS IS" BASIS,
# WITHOUT WARRANTIES OR CONDITIONS OF ANY KIND, either express or implied.
# See the License for the specific language governing permissions and
# limitations under the License.
import abc
import copy
from typing import Iterable, Sized, Tuple, List

import pipeline_dp
from pipeline_dp import dp_computations
from pipeline_dp import budget_accounting
import numpy as np
import collections


class Combiner(abc.ABC):
    """Base class for all combiners.

    Combiners are objects that encapsulate aggregations and computations of
    differential private metrics. Combiners use accumulators to store the
    aggregation state. Combiners contain logic, while accumulators contain data.
    The API of combiners are inspired by Apache Beam CombineFn class.
    https://beam.apache.org/documentation/transforms/python/aggregation/combineperkey/#example-5-combining-with-a-combinefn

    Here's how PipelineDP uses combiners to performs an aggregation on some
    dataset X:
    1. Split dataset X on sub-datasets which might be kept in memory.
    2. Call create_accumulators() for each sub-dataset and keep resulting accumulators.
    3. Choosing any pair of accumulators and merge them by calling merge_accumulators().
    4. Continue 3 until 1 accumulator is left.
    5. Call compute_metrics() for the accumulator that left.

    Assumption: merge_accumulators is associative binary operation.

    The type of accumulator depends on the aggregation performed by this Combiner.
    For example, this can be a primitive type (e.g. int for a simple "count"
    aggregation) or a more complex structure (e.g. for "mean")
    """

    @abc.abstractmethod
    def create_accumulator(self, values):
        """Creates accumulator from 'values'."""

    @abc.abstractmethod
    def merge_accumulators(self, accumulator1, accumulator2):
        """Merges the accumulators and returns accumulator."""

    @abc.abstractmethod
    def compute_metrics(self, accumulator):
        """Computes and returns the result of aggregation."""

    @abc.abstractmethod
    def metrics_names(self) -> List[str]:
        """Return the list of names of the metrics this combiner computes"""


class CustomCombiner(Combiner):
    """Base class for custom combiners.

    Warning: this is an experimental API. It might not work properly and it
    might be changed/removed without any notifications.
    
    Custom combiners are combiners provided by PipelineDP users and they allow
<<<<<<< HEAD
    to extend the PipelineDP functionality.
=======
    to add custom DP aggregations for extending the PipelineDP functionality.

    TODO(dvadym): after full implementation of Custom combiners to figure out
    whether CustomCombiner class is needed or Combiner can be used.
>>>>>>> 583aeed0
    """

    @abc.abstractmethod
    def request_budget(self,
                       budget_accountant: budget_accounting.BudgetAccountant):
        """Requests the budget.
        
        It is called by PipelineDP during the construction of the computations.
        The custom combiner can request a DP budget by calling 
        'budget_accountant.request_budget()'. The budget object needs to be
        stored in a field of 'self'. It will be serialized and distributed
        to the workers together with 'self'.  
        
        Warning: do not store 'budget_accountant' in 'self'. It is assumed to
        live in the driver process.
        """
        pass

<<<<<<< HEAD
=======
    @abc.abstractmethod
>>>>>>> 583aeed0
    def set_aggregate_params(self,
                             aggregate_params: pipeline_dp.AggregateParams):
        """Sets aggregate parameters
        
        The custom combiner can optionally use it for own DP parameter
        computations.
        """
        pass

<<<<<<< HEAD
=======
    def metrics_names(self) -> List[str]:
        """Metrics that self computes.

        By default returns class name.
        """
        return self.__class__.__name__

>>>>>>> 583aeed0

class CombinerParams:
    """Parameters for a combiner.

    Wraps all the information needed by the combiner to do the
    differentially-private computation, e.g. privacy budget and mechanism.

    Note: 'aggregate_params' is copied.
    """

    def __init__(self, spec: budget_accounting.MechanismSpec,
                 aggregate_params: pipeline_dp.AggregateParams):
        self._mechanism_spec = spec
        self.aggregate_params = copy.copy(aggregate_params)

    @property
    def eps(self):
        return self._mechanism_spec.eps

    @property
    def delta(self):
        return self._mechanism_spec.delta

    @property
    def mean_var_params(self):
        return dp_computations.MeanVarParams(
            self.eps, self.delta, self.aggregate_params.min_value,
            self.aggregate_params.max_value,
            self.aggregate_params.max_partitions_contributed,
            self.aggregate_params.max_contributions_per_partition,
            self.aggregate_params.noise_kind)


class CountCombiner(Combiner):
    """Combiner for computing DP Count.

    The type of the accumulator is int, which represents count of the elements
    in the dataset for which this accumulator is computed.
    """
    AccumulatorType = int

    def __init__(self, params: CombinerParams):
        self._params = params

    def create_accumulator(self, values: Sized) -> AccumulatorType:
        return len(values)

    def merge_accumulators(self, count1: AccumulatorType,
                           count2: AccumulatorType):
        return count1 + count2

    def compute_metrics(self, count: AccumulatorType) -> dict:
        return {
            'count':
                dp_computations.compute_dp_count(count,
                                                 self._params.mean_var_params)
        }

    def metrics_names(self) -> List[str]:
        return ['count']


class PrivacyIdCountCombiner(Combiner):
    """Combiner for computing DP privacy id count.
    The type of the accumulator is int, which represents count of the elements
    in the dataset for which this accumulator is computed.
    """
    AccumulatorType = int

    def __init__(self, params: CombinerParams):
        self._params = params

    def create_accumulator(self, values: Sized) -> AccumulatorType:
        return 1 if values else 0

    def merge_accumulators(self, accumulator1: AccumulatorType,
                           accumulator2: AccumulatorType):
        return accumulator1 + accumulator2

    def compute_metrics(self, accumulator: AccumulatorType) -> dict:
        return {
            'privacy_id_count':
                dp_computations.compute_dp_count(accumulator,
                                                 self._params.mean_var_params)
        }

    def metrics_names(self) -> List[str]:
        return ['privacy_id_count']


class SumCombiner(Combiner):
    """Combiner for computing dp sum.

    the type of the accumulator is int, which represents sum of the elements
    in the dataset for which this accumulator is computed.
    """
    AccumulatorType = float

    def __init__(self, params: CombinerParams):
        self._params = params

    def create_accumulator(self, values: Iterable[float]) -> AccumulatorType:
        return np.clip(values, self._params.aggregate_params.min_value,
                       self._params.aggregate_params.max_value).sum()

    def merge_accumulators(self, sum1: AccumulatorType, sum2: AccumulatorType):
        return sum1 + sum2

    def compute_metrics(self, sum: AccumulatorType) -> dict:
        return {
            'sum':
                dp_computations.compute_dp_sum(sum,
                                               self._params.mean_var_params)
        }

    def metrics_names(self) -> List[str]:
        return ['sum']


class MeanCombiner(Combiner):
    """Combiner for computing DP Mean. Also returns sum and count in addition to
    the mean.
    The type of the accumulator is a tuple(count: int, sum: float) that holds
    the count and sum of elements in the dataset for which this accumulator is
    computed.
    """
    AccumulatorType = Tuple[int, float]

    def __init__(self, params: CombinerParams,
                 metrics_to_compute: Iterable[str]):
        self._params = params
        if len(metrics_to_compute) != len(set(metrics_to_compute)):
            raise ValueError(f"{metrics_to_compute} cannot contain duplicates")
        for metric in metrics_to_compute:
            mean_metrics = ['count', 'sum', 'mean']
            if metric not in mean_metrics:
                raise ValueError(f"{metric} should be one of {mean_metrics}")
        if 'mean' not in metrics_to_compute:
            raise ValueError(
                f"one of the {metrics_to_compute} should be 'mean'")
        self._metrics_to_compute = metrics_to_compute

    def create_accumulator(self, values: Iterable[float]) -> AccumulatorType:
        return len(values), np.clip(
            values, self._params.aggregate_params.min_value,
            self._params.aggregate_params.max_value).sum()

    def merge_accumulators(self, accum1: AccumulatorType,
                           accum2: AccumulatorType):
        count1, sum1 = accum1
        count2, sum2 = accum2
        return count1 + count2, sum1 + sum2

    def compute_metrics(self, accum: AccumulatorType) -> dict:
        total_count, total_sum = accum
        noisy_count, noisy_sum, noisy_mean = dp_computations.compute_dp_mean(
            total_count, total_sum, self._params.mean_var_params)
        mean_dict = {'mean': noisy_mean}
        if 'count' in self._metrics_to_compute:
            mean_dict['count'] = noisy_count
        if 'sum' in self._metrics_to_compute:
            mean_dict['sum'] = noisy_sum
        return mean_dict

    def metrics_names(self) -> List[str]:
        return self._metrics_to_compute


# Cache for namedtuple types. It is should be used only in
# '_get_or_create_named_tuple()' function.
_named_tuple_cache = {}


def _get_or_create_named_tuple(type_name: str,
                               field_names: tuple) -> 'MetricsTuple':
    """Creates namedtuple type with a custom serializer."""

    # The custom serializer is required for supporting serialization of
    # namedtuples in Apache Beam.
    cache_key = (type_name, field_names)
    named_tuple = _named_tuple_cache.get(cache_key)
    if named_tuple is None:
        named_tuple = collections.namedtuple(type_name, field_names)
        named_tuple.__reduce__ = lambda self: (_create_named_tuple_instance,
                                               (type_name, field_names,
                                                tuple(self)))
        _named_tuple_cache[cache_key] = named_tuple
    return named_tuple


def _create_named_tuple_instance(type_name: str, field_names: tuple, values):
    return _get_or_create_named_tuple(type_name, field_names)(*values)


class CompoundCombiner(Combiner):
    """Combiner for computing a set of dp aggregations.

    CompoundCombiner contains one or more combiners of other types for computing
    multiple metrics. For example it can contain [CountCombiner, SumCombiner].
    CompoundCombiner delegates all operations to the internal combiners.

    In case one the of combiners is MeanCombiner, which computes count and sum
    in addition to mean, output_count and output_sum should be set to True if
    they are to be outputted from MeanCombiner.

    The type of the accumulator is a a tuple of int and an iterable.
    The first int represents the privacy id count. The second iterable
    contains accumulators from internal combiners.

    Returns:
        if return_named_tuple == False tuple with elements returned from the
            internal combiners in order in which internal combiners are specified.
        else returns namedtuple (MetricsTuple) whose fields are one or more of
            pipeline_dp.Metrics, depending on what the combiners compute.
            E.g., if CompoundCombiner has a PrivacyIdCountCombiner that computes
            'privacy_id_count' and a MeanCombiner that computes 'mean' and 'sum',
            CompoundCombiner will return a MetricsTuple(
                privacy_id_count=dp_privacy_id_count,
                sum=dp_sum,
                count=dp_mean,
            )
    """

    AccumulatorType = Tuple[int, Tuple]

    def __init__(self, combiners: Iterable['Combiner'],
                 return_named_tuple: bool):
        self._combiners = combiners
        self._metrics_to_compute = []
        self._return_named_tuple = return_named_tuple
        if not self._return_named_tuple:
            return
        # Creates namedtuple type based on what the internal combiners return.
        for combiner in self._combiners:
            self._metrics_to_compute.extend(combiner.metrics_names())
        if len(self._metrics_to_compute) != len(set(self._metrics_to_compute)):
            raise ValueError(
                f"two combiners in {combiners} cannot compute the same metrics")
        self._metrics_to_compute = tuple(self._metrics_to_compute)
        self._MetricsTuple = _get_or_create_named_tuple(
            "MetricsTuple", self._metrics_to_compute)

    def create_accumulator(self, values) -> AccumulatorType:
        return (1,
                tuple(
                    combiner.create_accumulator(values)
                    for combiner in self._combiners))

    def merge_accumulators(
            self, compound_accumulator1: AccumulatorType,
            compound_accumulator2: AccumulatorType) -> AccumulatorType:
        merged_accumulators = []
        privacy_id_count1, accumulator1 = compound_accumulator1
        privacy_id_count2, accumulator2 = compound_accumulator2
        for combiner, acc1, acc2 in zip(self._combiners, accumulator1,
                                        accumulator2):
            merged_accumulators.append(combiner.merge_accumulators(acc1, acc2))
        return (privacy_id_count1 + privacy_id_count2,
                tuple(merged_accumulators))

    def compute_metrics(self, compound_accumulator: AccumulatorType):
        privacy_id_count, accumulator = compound_accumulator

        if not self._return_named_tuple:
            # returns tuple of what the internal combiners return.
            return tuple(
                combiner.compute_metrics(acc)
                for combiner, acc in zip(self._combiners, accumulator))

        # Concatenates output of the internal combiners into Namedtype, raises
        # Exception if there are any duplicates.
        combined_metrics = {}
        for combiner, acc in zip(self._combiners, accumulator):
            metrics_for_combiner = combiner.compute_metrics(acc)
            for metric, value in metrics_for_combiner.items():
                if metric in combined_metrics:
                    raise Exception(
                        f"{metric} computed by {combiner} was already computed by another combiner"
                    )
            combined_metrics.update(metrics_for_combiner)
        return _create_named_tuple_instance("MetricsTuple",
                                            tuple(combined_metrics.keys()),
                                            tuple(combined_metrics.values()))

    def metrics_names(self) -> List[str]:
        return self._metrics_to_compute


def create_compound_combiner(
        aggregate_params: pipeline_dp.AggregateParams,
        budget_accountant: budget_accounting.BudgetAccountant
) -> CompoundCombiner:
    combiners = []
    mechanism_type = aggregate_params.noise_kind.convert_to_mechanism_type()

    if pipeline_dp.Metrics.MEAN in aggregate_params.metrics:
        budget_mean = budget_accountant.request_budget(
            mechanism_type, weight=aggregate_params.budget_weight)
        metrics_to_compute = ['mean']
        if pipeline_dp.Metrics.COUNT in aggregate_params.metrics:
            metrics_to_compute.append('count')
        if pipeline_dp.Metrics.SUM in aggregate_params.metrics:
            metrics_to_compute.append('sum')
        combiners.append(
            MeanCombiner(CombinerParams(budget_mean, aggregate_params),
                         metrics_to_compute))
    else:
        if pipeline_dp.Metrics.COUNT in aggregate_params.metrics:
            budget_count = budget_accountant.request_budget(
                mechanism_type, weight=aggregate_params.budget_weight)
            combiners.append(
                CountCombiner(CombinerParams(budget_count, aggregate_params)))
        if pipeline_dp.Metrics.SUM in aggregate_params.metrics:
            budget_sum = budget_accountant.request_budget(
                mechanism_type, weight=aggregate_params.budget_weight)
            combiners.append(
                SumCombiner(CombinerParams(budget_sum, aggregate_params)))
    if pipeline_dp.Metrics.PRIVACY_ID_COUNT in aggregate_params.metrics:
        budget_privacy_id_count = budget_accountant.request_budget(
            mechanism_type, weight=aggregate_params.budget_weight)
        combiners.append(
            PrivacyIdCountCombiner(
                CombinerParams(budget_privacy_id_count, aggregate_params)))

<<<<<<< HEAD
    return CompoundCombiner(combiners)
=======
    return CompoundCombiner(combiners, return_named_tuple=True)
>>>>>>> 583aeed0


def create_compound_combiner_with_custom_combiners(
        aggregate_params: pipeline_dp.AggregateParams,
        budget_accountant: budget_accounting.BudgetAccountant,
        custom_combiners: Iterable[CustomCombiner]) -> CompoundCombiner:
    for combiner in custom_combiners:
        combiner.request_budget(budget_accountant)
        combiner.set_aggregate_params(aggregate_params)

<<<<<<< HEAD
    return CompoundCombiner(custom_combiners)
=======
    return CompoundCombiner(custom_combiners, return_named_tuple=False)
>>>>>>> 583aeed0
<|MERGE_RESOLUTION|>--- conflicted
+++ resolved
@@ -70,14 +70,10 @@
     might be changed/removed without any notifications.
     
     Custom combiners are combiners provided by PipelineDP users and they allow
-<<<<<<< HEAD
-    to extend the PipelineDP functionality.
-=======
     to add custom DP aggregations for extending the PipelineDP functionality.
 
     TODO(dvadym): after full implementation of Custom combiners to figure out
     whether CustomCombiner class is needed or Combiner can be used.
->>>>>>> 583aeed0
     """
 
     @abc.abstractmethod
@@ -96,10 +92,7 @@
         """
         pass
 
-<<<<<<< HEAD
-=======
-    @abc.abstractmethod
->>>>>>> 583aeed0
+    @abc.abstractmethod
     def set_aggregate_params(self,
                              aggregate_params: pipeline_dp.AggregateParams):
         """Sets aggregate parameters
@@ -109,16 +102,12 @@
         """
         pass
 
-<<<<<<< HEAD
-=======
     def metrics_names(self) -> List[str]:
         """Metrics that self computes.
 
         By default returns class name.
         """
         return self.__class__.__name__
-
->>>>>>> 583aeed0
 
 class CombinerParams:
     """Parameters for a combiner.
@@ -443,11 +432,7 @@
             PrivacyIdCountCombiner(
                 CombinerParams(budget_privacy_id_count, aggregate_params)))
 
-<<<<<<< HEAD
-    return CompoundCombiner(combiners)
-=======
     return CompoundCombiner(combiners, return_named_tuple=True)
->>>>>>> 583aeed0
 
 
 def create_compound_combiner_with_custom_combiners(
@@ -458,8 +443,4 @@
         combiner.request_budget(budget_accountant)
         combiner.set_aggregate_params(aggregate_params)
 
-<<<<<<< HEAD
-    return CompoundCombiner(custom_combiners)
-=======
-    return CompoundCombiner(custom_combiners, return_named_tuple=False)
->>>>>>> 583aeed0
+    return CompoundCombiner(custom_combiners, return_named_tuple=False)