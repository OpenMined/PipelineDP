import abc
import copy
from typing import Iterable, Sized, Tuple

import pipeline_dp
from pipeline_dp import dp_computations
from pipeline_dp import budget_accounting
import numpy as np
from collections import namedtuple


class Combiner(abc.ABC):
    """Base class for all combiners.

    Combiners are objects that encapsulate aggregations and computations of
    differential private metrics. Combiners use accumulators to store the
    aggregation state. Combiners contain logic, while accumulators contain data.
    The API of combiners are inspired by Apache Beam CombineFn class.
    https://beam.apache.org/documentation/transforms/python/aggregation/combineperkey/#example-5-combining-with-a-combinefn

    Here's how PipelineDP uses combiners to performs an aggregation on some
    dataset X:
    1. Split dataset X on sub-datasets which might be kept in memory.
    2. Call create_accumulators() for each sub-dataset and keep resulting accumulators.
    3. Choosing any pair of accumulators and merge them by calling merge_accumulators().
    4. Continue 3 until 1 accumulator is left.
    5. Call compute_metrics() for the accumulator that left.

    Assumption: merge_accumulators is associative binary operation.

    The type of accumulator depends on the aggregation performed by this Combiner.
    For example, this can be a primitive type (e.g. int for a simple "count"
    aggregation) or a more complex structure (e.g. for "mean")
    """

    @abc.abstractmethod
    def create_accumulator(self, values):
        """Creates accumulator from 'values'."""

    @abc.abstractmethod
    def merge_accumulators(self, accumulator1, accumulator2):
        """Merges the accumulators and returns accumulator."""

    @abc.abstractmethod
    def compute_metrics(self, accumulator):
        """Computes and returns the result of aggregation."""


class CombinerParams:
    """Parameters for a combiner.

    Wraps all the information needed by the combiner to do the
    differentially-private computation, e.g. privacy budget and mechanism.

    Note: 'aggregate_params' is copied.
    """

    def __init__(self, spec: budget_accounting.MechanismSpec,
                 aggregate_params: pipeline_dp.AggregateParams):
        self._mechanism_spec = spec
        self.aggregate_params = copy.copy(aggregate_params)

    @property
    def eps(self):
        return self._mechanism_spec.eps

    @property
    def delta(self):
        return self._mechanism_spec.delta

    @property
    def mean_var_params(self):
        return dp_computations.MeanVarParams(
            self.eps, self.delta, self.aggregate_params.min_value,
            self.aggregate_params.max_value,
            self.aggregate_params.max_partitions_contributed,
            self.aggregate_params.max_contributions_per_partition,
            self.aggregate_params.noise_kind)


class CountCombiner(Combiner):
    """Combiner for computing DP Count.

    The type of the accumulator is int, which represents count of the elements
    in the dataset for which this accumulator is computed.
    """
    AccumulatorType = int

    def __init__(self, params: CombinerParams):
        self._params = params

    def create_accumulator(self, values: Sized) -> AccumulatorType:
        return len(values)

    def merge_accumulators(self, count1: AccumulatorType,
                           count2: AccumulatorType):
        return count1 + count2

    def compute_metrics(self, count: AccumulatorType) -> float:
        return dp_computations.compute_dp_count(count,
                                                self._params.mean_var_params)


class PrivacyIdCountCombiner(Combiner):
    """Combiner for computing DP privacy id count.
    The type of the accumulator is int, which represents count of the elements
    in the dataset for which this accumulator is computed.
    """
    AccumulatorType = int

    def __init__(self, params: CombinerParams):
        self._params = params

    def create_accumulator(self, values: Sized) -> AccumulatorType:
        return 1 if values else 0

    def merge_accumulators(self, accumulator1: AccumulatorType,
                           accumulator2: AccumulatorType):
        return accumulator1 + accumulator2

    def compute_metrics(self, accumulator: AccumulatorType) -> float:
        return dp_computations.compute_dp_count(accumulator,
                                                self._params.mean_var_params)


class SumCombiner(Combiner):
    """Combiner for computing dp sum.

    the type of the accumulator is int, which represents sum of the elements
    in the dataset for which this accumulator is computed.
    """
    AccumulatorType = float

    def __init__(self, params: CombinerParams):
        self._params = params

<<<<<<< HEAD
    def create_accumulator(self, values: Iterable[float]) -> AccumulatorType:
        return np.clip(values, self._params.aggregate_params.low,
                       self._params.aggregate_params.high).sum()
=======
    def create_accumulator(self, values: Iterable[float]) -> 'AccumulatorType':
        return np.clip(values, self._params.aggregate_params.min_value,
                       self._params.aggregate_params.max_value).sum()
>>>>>>> 9a276258

    def merge_accumulators(self, sum1: AccumulatorType, sum2: AccumulatorType):
        return sum1 + sum2

    def compute_metrics(self, sum: AccumulatorType) -> float:
        return dp_computations.compute_dp_sum(sum, self._params.mean_var_params)


MeanTuple = namedtuple('MeanTuple', ['count', 'sum', 'mean'])


class MeanCombiner(Combiner):
    """Combiner for computing DP Mean. Also returns sum and count in addition to
    the mean.
    The type of the accumulator is a tuple(count: int, sum: float) that holds
    the count and sum of elements in the dataset for which this accumulator is
    computed.
    """
    AccumulatorType = Tuple[int, float]

    def __init__(self, params: CombinerParams):
        self._params = params

    def create_accumulator(self, values: Iterable[float]) -> AccumulatorType:
        return len(values), np.clip(values, self._params.aggregate_params.low,
                                    self._params.aggregate_params.high).sum()

    def merge_accumulators(self, accum1: AccumulatorType,
                           accum2: AccumulatorType):
        count1, sum1 = accum1
        count2, sum2 = accum2
        return count1 + count2, sum1 + sum2

    def compute_metrics(self, accum: AccumulatorType) -> namedtuple:
        total_count, total_sum = accum
        noisy_count, noisy_sum, noisy_mean = dp_computations.compute_dp_mean(
            total_count, total_sum, self._params.mean_var_params)
        return MeanTuple(count=noisy_count, sum=noisy_sum, mean=noisy_mean)


class CompoundCombiner(Combiner):
    """Combiner for computing a set of dp aggregations.

    CompoundCombiner contains one or more combiners of other types for computing multiple metrics.
    For example it can contain [CountCombiner, SumCombiner].
    CompoundCombiner delegates all operations to the internal combiners.

    The type of the accumulator is a a tuple of int and an iterable.
    The first int represents the privacy id count. The second iterable
    contains accumulators from internal combiners.
    """

    AccumulatorType = Tuple[int, Tuple]

    def __init__(self, combiners: Iterable['Combiner']):
        self._combiners = combiners

    def create_accumulator(self, values) -> AccumulatorType:
        return (1,
                tuple(
                    combiner.create_accumulator(values)
                    for combiner in self._combiners))

    def merge_accumulators(
            self, compound_accumulator1: AccumulatorType,
            compound_accumulator2: AccumulatorType) -> AccumulatorType:
        merged_accumulators = []
        privacy_id_count1, accumulator1 = compound_accumulator1
        privacy_id_count2, accumulator2 = compound_accumulator2
        for combiner, acc1, acc2 in zip(self._combiners, accumulator1,
                                        accumulator2):
            merged_accumulators.append(combiner.merge_accumulators(acc1, acc2))
        return (privacy_id_count1 + privacy_id_count2,
                tuple(merged_accumulators))

    def compute_metrics(
            self, compound_accumulator: AccumulatorType) -> Tuple[int, list]:
        privacy_id_count, accumulator = compound_accumulator
        metrics = []
        for combiner, acc in zip(self._combiners, accumulator):
            metrics.append(combiner.compute_metrics(acc))
        return (privacy_id_count, metrics)


def create_compound_combiner(
        aggregate_params: pipeline_dp.AggregateParams,
        budget_accountant: budget_accounting.BudgetAccountant
) -> CompoundCombiner:
    combiners = []
    mechanism_type = aggregate_params.noise_kind.convert_to_mechanism_type()

    if pipeline_dp.Metrics.COUNT in aggregate_params.metrics:
        budget_count = budget_accountant.request_budget(
            mechanism_type, weight=aggregate_params.budget_weight)
        combiners.append(
            CountCombiner(CombinerParams(budget_count, aggregate_params)))
    if pipeline_dp.Metrics.SUM in aggregate_params.metrics:
        budget_sum = budget_accountant.request_budget(
            mechanism_type, weight=aggregate_params.budget_weight)
        combiners.append(
            SumCombiner(CombinerParams(budget_sum, aggregate_params)))
    if pipeline_dp.Metrics.PRIVACY_ID_COUNT in aggregate_params.metrics:
        budget_privacy_id_count = budget_accountant.request_budget(
            mechanism_type, weight=aggregate_params.budget_weight)
        combiners.append(
            PrivacyIdCountCombiner(
                CombinerParams(budget_privacy_id_count, aggregate_params)))
    if pipeline_dp.Metrics.MEAN in aggregate_params.metrics:
        budget_mean = budget_accountant.request_budget(
            mechanism_type, weight=aggregate_params.budget_weight)
        combiners.append(
            MeanCombiner(CombinerParams(budget_mean, aggregate_params)))
    return CompoundCombiner(combiners)<|MERGE_RESOLUTION|>--- conflicted
+++ resolved
@@ -134,15 +134,9 @@
     def __init__(self, params: CombinerParams):
         self._params = params
 
-<<<<<<< HEAD
-    def create_accumulator(self, values: Iterable[float]) -> AccumulatorType:
-        return np.clip(values, self._params.aggregate_params.low,
-                       self._params.aggregate_params.high).sum()
-=======
     def create_accumulator(self, values: Iterable[float]) -> 'AccumulatorType':
         return np.clip(values, self._params.aggregate_params.min_value,
                        self._params.aggregate_params.max_value).sum()
->>>>>>> 9a276258
 
     def merge_accumulators(self, sum1: AccumulatorType, sum2: AccumulatorType):
         return sum1 + sum2
@@ -167,8 +161,8 @@
         self._params = params
 
     def create_accumulator(self, values: Iterable[float]) -> AccumulatorType:
-        return len(values), np.clip(values, self._params.aggregate_params.low,
-                                    self._params.aggregate_params.high).sum()
+        return len(values), np.clip(values, self._params.aggregate_params.min_value,
+                                    self._params.aggregate_params.max_value).sum()
 
     def merge_accumulators(self, accum1: AccumulatorType,
                            accum2: AccumulatorType):
