--- conflicted
+++ resolved
@@ -53,7 +53,6 @@
     def max_value(self):
         return self.bins[-1].max
 
-<<<<<<< HEAD
     def quantiles(self) -> List[Tuple[int, float]]:
         result = [(self.max_value, 1)]
         count_larger = 0
@@ -62,52 +61,6 @@
         for bin in self.bins[::-1]:
             count_larger += bin.count
             result.append((bin.lower, 1 - count_larger / total_count))
-        return result[::-1]
-
-    def ratio_dropped(self) -> List[Tuple[int, float]]:
-        result = [(self.max_value, 0.0)]
-        total_count, total_sum = self.total_count(), self.total_sum()
-        previous_value = self.max_value
-        dropped = count_larger = 0
-
-        for bin in self.bins[::-1]:
-            current_value = bin.lower
-            dropped += count_larger * (previous_value - current_value) + (
-                bin.sum - bin.count * current_value)
-            result.append((current_value, 1 - dropped / total_sum))
-            previous_value = current_value
-
-=======
-    def quantiles(self, q: List[float]) -> List[int]:
-        """Computes approximate quantiles over datasets.
-
-        The output quantiles are chosen only from lower bounds of bins in
-        this histogram. For each target quantile q it returns the lower bound of
-        the first bin, such that all bins from the left contain not more than
-        q part of the data.
-        E.g. for quantile 0.8, the returned value is bin.lower for the first
-        bin such that the ratio of data in bins to left from 'bin' is <= 0.8.
-
-        Args:
-            q: a list of quantiles to compute. It must be sorted in ascending order.
-
-        Returns:
-            A list of computed quantiles in the same order as in q.
-        """
-        assert sorted(q) == q, "Quantiles to compute must be sorted."
-
-        result = []
-        total_count_up_to_current_bin = count_smaller = self.total_count()
-        i_q = len(q) - 1
-        for bin in self.bins[::-1]:
-            count_smaller -= bin.count
-            ratio_smaller = count_smaller / total_count_up_to_current_bin
-            while i_q >= 0 and q[i_q] >= ratio_smaller:
-                result.append(bin.lower)
-                i_q -= 1
-        while i_q >= 0:
-            result.append(bin[0].lower)
->>>>>>> c909d24a
         return result[::-1]
 
 
@@ -310,11 +263,7 @@
         function_to_minimize: which function of the error to minimize. In case
           if this argument is a callable, it should take 1 argument of type
           AggregateErrorMetrics and return float.
-<<<<<<< HEAD
-        parameters_to_tune: specifies which parameters.
-=======
         parameters_to_tune: specifies which parameters to tune.
->>>>>>> c909d24a
     """
     epsilon: float
     delta: float
@@ -347,7 +296,6 @@
     utility_analysis_runs: List[UtilityAnalysisRun]
 
 
-<<<<<<< HEAD
 def _find_values(values: List[Tuple[int, float]],
                  targets: List[float]):  # todo better name
     result = []
@@ -398,8 +346,6 @@
         max_contributions_per_partition=linf_bounds)
 
 
-=======
->>>>>>> c909d24a
 def tune(col,
          backend: pipeline_backend.PipelineBackend,
          contribution_histograms: ContributionHistograms,
@@ -423,7 +369,6 @@
     """
     _check_tune_args(options)
 
-<<<<<<< HEAD
     candidates = _find_candidate_parameters(contribution_histograms, options)
 
     utility_analysis_options = utility_analysis.UtilityAnalysisOptions(
@@ -435,9 +380,6 @@
                                                      utility_analysis_options,
                                                      data_extractors,
                                                      public_partitions)
-=======
-    raise NotImplementedError("tune() is not yet implemented.")
->>>>>>> c909d24a
 
 
 def _check_tune_args(options: TuneOptions):
