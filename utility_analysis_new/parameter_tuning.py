# Copyright 2022 OpenMined.
#
# Licensed under the Apache License, Version 2.0 (the "License");
# you may not use this file except in compliance with the License.
# You may obtain a copy of the License at
#
#      http://www.apache.org/licenses/LICENSE-2.0
#
# Unless required by applicable law or agreed to in writing, software
# distributed under the License is distributed on an "AS IS" BASIS,
# WITHOUT WARRANTIES OR CONDITIONS OF ANY KIND, either express or implied.
# See the License for the specific language governing permissions and
# limitations under the License.

import pipeline_dp
from pipeline_dp import pipeline_backend
from pipeline_dp import input_validators
import utility_analysis_new
from utility_analysis_new import histograms
from utility_analysis_new import metrics
from utility_analysis_new import utility_analysis

import dataclasses
from dataclasses import dataclass
from typing import Callable, List, Tuple, Union
from enum import Enum
import numpy as np


@dataclass
class UtilityAnalysisRun:
    params: utility_analysis_new.UtilityAnalysisOptions
    result: metrics.AggregateErrorMetrics


class MinimizingFunction(Enum):
    ABSOLUTE_ERROR = 'absolute_error'
    RELATIVE_ERROR = 'relative_error'


@dataclass
class ParametersToTune:
    """Contains parameters to tune."""
    max_partitions_contributed: bool = False
    max_contributions_per_partition: bool = False
    min_sum_per_partition: bool = False
    max_sum_per_partition: bool = False

    def __post_init__(self):
        if not any(dataclasses.asdict(self).values()):
            raise ValueError("ParametersToTune must have at least 1 parameter "
                             "to tune.")


@dataclass
class TuneOptions:
    """Options for tuning process.

    Note that parameters that are not tuned (e.g. metrics, noise kind) are taken
    from aggregate_params.

    Attributes:
        epsilon, delta: differential privacy budget for aggregations for which
          tuning is performed.
        aggregate_params: parameters of aggregation.
        function_to_minimize: which function of the error to minimize. In case
          if this argument is a callable, it should take 1 argument of type
          AggregateErrorMetrics and return float.
        parameters_to_tune: specifies which parameters to tune.
        partitions_sampling_prob: the probability with which each partition
        will be sampled before running tuning. It is useful for speed-up
<<<<<<< HEAD
        computations on the large dataset.
=======
        computations on the large datasets.
>>>>>>> d17b7bb0
        pre_aggregated_data: when True the input data is already pre-aggregated,
        otherwise the input data are raw. Preaggregated data also can be
        sampled.
    """
    epsilon: float
    delta: float
    aggregate_params: pipeline_dp.AggregateParams
    function_to_minimize: Union[MinimizingFunction, Callable]
    parameters_to_tune: ParametersToTune
    partitions_sampling_prob: float = 1
    pre_aggregated_data: bool = False

    def __post_init__(self):
        input_validators.validate_epsilon_delta(self.epsilon, self.delta,
                                                "TuneOptions")


@dataclass
class TuneResult:
    """Represents tune results.

    Attributes:
        options: input options for tuning.
        contribution_histograms: histograms of privacy id contributions.
        utility_analysis_parameters: contains tune parameter values for which
        utility analysis ran.
        index_best: index of the recommended according to minimizing function
         (best) configuration in utility_analysis_parameters. Note, that those
          parameters might not necessarily be optimal, since finding the optimal
          parameters is not always feasible.
        utility_analysis_results: the results of all utility analysis runs that
          were performed during the tuning process.
    """
    options: TuneOptions
    contribution_histograms: histograms.DatasetHistograms
    utility_analysis_parameters: utility_analysis_new.MultiParameterConfiguration
    index_best: int
    utility_analysis_results: List[metrics.AggregateMetrics]


def _find_candidate_parameters(
    hist: histograms.DatasetHistograms, parameters_to_tune: ParametersToTune
) -> utility_analysis_new.MultiParameterConfiguration:
    """Uses some heuristics to find (hopefully) good enough parameters."""
    # TODO: decide where to put QUANTILES_TO_USE, maybe TuneOptions?
    QUANTILES_TO_USE = [0.9, 0.95, 0.98, 0.99, 0.995]
    l0_candidates = linf_candidates = None

    def _find_candidates(histogram: histograms.Histogram) -> List:
        candidates = histogram.quantiles(QUANTILES_TO_USE)
        candidates.append(histogram.max_value)
        candidates = list(set(candidates))  # remove duplicates
        candidates.sort()
        return candidates

    if parameters_to_tune.max_partitions_contributed:
        l0_candidates = _find_candidates(hist.l0_contributions_histogram)

    if parameters_to_tune.max_contributions_per_partition:
        linf_candidates = _find_candidates(hist.linf_contributions_histogram)

    l0_bounds = linf_bounds = None

    if l0_candidates and linf_candidates:
        l0_bounds, linf_bounds = [], []
        for l0 in l0_candidates:
            for linf in linf_candidates:
                l0_bounds.append(l0)
                linf_bounds.append(linf)
    elif l0_candidates:
        l0_bounds = l0_candidates
    elif linf_candidates:
        linf_bounds = linf_candidates
    else:
        assert False, "Nothing to tune."

    return utility_analysis_new.MultiParameterConfiguration(
        max_partitions_contributed=l0_bounds,
        max_contributions_per_partition=linf_bounds)


def _convert_utility_analysis_to_tune_result(
        utility_analysis_result: Tuple, tune_options: TuneOptions,
        run_configurations: utility_analysis_new.MultiParameterConfiguration,
        use_public_partitions: bool,
        contribution_histograms: histograms.DatasetHistograms) -> TuneResult:
    assert len(utility_analysis_result) == run_configurations.size
    # TODO(dvadym): implement relative error.
    # TODO(dvadym): take into consideration partition selection from private
    # partition selection.
    assert tune_options.function_to_minimize == MinimizingFunction.ABSOLUTE_ERROR

    index_best = np.argmin(
        [ae.count_metrics.absolute_rmse() for ae in utility_analysis_result])

    return TuneResult(tune_options, contribution_histograms, run_configurations,
                      index_best, utility_analysis_result)


def tune(col,
         backend: pipeline_backend.PipelineBackend,
         contribution_histograms: histograms.DatasetHistograms,
         options: TuneOptions,
         data_extractors: Union[pipeline_dp.DataExtractors,
                                utility_analysis_new.PreAggregateExtractors],
         public_partitions=None,
         return_utility_analysis_per_partition: bool = False) -> TuneResult:
    """Tunes parameters.

    It works in the following way:
        1. Based on quantiles of privacy id contributions, candidates for
        contribution bounding parameters chosen.
        2. Utility analysis run for those parameters.
        3. The best parameter set is chosen according to
          options.minimizing_function.

    The result contains output metrics for all utility analysis which were
    performed.

    Args:
        col: collection where all elements are of the same type.
          contribution_histograms:
        backend: PipelineBackend with which the utility analysis will be run.
        contribution_histograms: contribution histograms that should be
         computed with compute_contribution_histograms().
        options: options for tuning.
        data_extractors: functions that extract needed pieces of information
          from elements of 'col'. In case if the analysis performed on
          pre-aggregated data, it should have type PreAggregateExtractors
          otherwise DataExtractors.
        public_partitions: A collection of partition keys that will be present
          in the result. If not provided, tuning will be performed assuming
          private partition selection is used.
        return_per_partition: if true, it returns tuple, with the 2nd element
          utility analysis per partitions.
    Returns:
        1 element collection which contains TuneResult.
    """
    _check_tune_args(options)

    candidates = _find_candidate_parameters(contribution_histograms,
                                            options.parameters_to_tune)

    utility_analysis_options = utility_analysis_new.UtilityAnalysisOptions(
        epsilon=options.epsilon,
        delta=options.delta,
        aggregate_params=options.aggregate_params,
        multi_param_configuration=candidates,
        partitions_sampling_prob=options.partitions_sampling_prob,
        pre_aggregated_data=options.pre_aggregated_data)
    result = utility_analysis.perform_utility_analysis(
        col, backend, utility_analysis_options, data_extractors,
        public_partitions, return_utility_analysis_per_partition)
    if return_utility_analysis_per_partition:
        utility_analysis_result, utility_analysis_result_per_partition = result
    else:
        utility_analysis_result = result
    use_public_partitions = public_partitions is not None
    utility_analysis_result = backend.map(
        utility_analysis_result,
        lambda result: _convert_utility_analysis_to_tune_result(
            result, options, candidates, use_public_partitions,
            contribution_histograms), "To Tune result")
    if return_utility_analysis_per_partition:
        return utility_analysis_result, utility_analysis_result_per_partition
    return utility_analysis_result


def _check_tune_args(options: TuneOptions):
    if options.aggregate_params.metrics != [pipeline_dp.Metrics.COUNT]:
        raise NotImplementedError("Tuning is supported only for Count.")

    if options.function_to_minimize != MinimizingFunction.ABSOLUTE_ERROR:
        raise NotImplementedError(
            f"Only {MinimizingFunction.ABSOLUTE_ERROR} is implemented.")<|MERGE_RESOLUTION|>--- conflicted
+++ resolved
@@ -69,11 +69,7 @@
         parameters_to_tune: specifies which parameters to tune.
         partitions_sampling_prob: the probability with which each partition
         will be sampled before running tuning. It is useful for speed-up
-<<<<<<< HEAD
-        computations on the large dataset.
-=======
         computations on the large datasets.
->>>>>>> d17b7bb0
         pre_aggregated_data: when True the input data is already pre-aggregated,
         otherwise the input data are raw. Preaggregated data also can be
         sampled.
