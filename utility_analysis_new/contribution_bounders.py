--- conflicted
+++ resolved
@@ -85,8 +85,4 @@
         return backend.map_tuple(
             col, lambda pk, val: ((None, pk), aggregate_fn(val)),
             "Apply aggregate_fn")
-<<<<<<< HEAD
-        # ((privacy_id, privacy_key), accumulator)
-=======
-        # ((privacy_id, partition_key), accumulator)
->>>>>>> d17b7bb0
+        # ((privacy_id, partition_key), accumulator)