# Copyright 2022 OpenMined.
#
# Licensed under the Apache License, Version 2.0 (the "License");
# you may not use this file except in compliance with the License.
# You may obtain a copy of the License at
#
#      http://www.apache.org/licenses/LICENSE-2.0
#
# Unless required by applicable law or agreed to in writing, software
# distributed under the License is distributed on an "AS IS" BASIS,
# WITHOUT WARRANTIES OR CONDITIONS OF ANY KIND, either express or implied.
# See the License for the specific language governing permissions and
# limitations under the License.
"""Utility Analysis Public API Test"""
from absl.testing import absltest
from absl.testing import parameterized

import pipeline_dp
import utility_analysis_new
from utility_analysis_new import utility_analysis


class UtilityAnalysis(parameterized.TestCase):

    def _get_default_extractors(self) -> pipeline_dp.DataExtractors:
        return pipeline_dp.DataExtractors(
            privacy_id_extractor=lambda x: x,
            partition_extractor=lambda x: x,
            value_extractor=lambda x: x,
        )

    def test_wo_public_partitions(self):
        # Arrange
        aggregate_params = pipeline_dp.AggregateParams(
            noise_kind=pipeline_dp.NoiseKind.GAUSSIAN,
            metrics=[pipeline_dp.Metrics.COUNT],
            max_partitions_contributed=1,
            max_contributions_per_partition=2)

        # Input collection has 10 privacy ids where each privacy id
        # contributes to the same 10 partitions, three times in each partition.
        col = [(i, j) for i in range(10) for j in range(10)] * 3
        data_extractors = pipeline_dp.DataExtractors(
            privacy_id_extractor=lambda x: x[0],
            partition_extractor=lambda x: f"pk{x[1]}",
            value_extractor=lambda x: None)

        col = utility_analysis.perform_utility_analysis(
            col=col,
            backend=pipeline_dp.LocalBackend(),
            options=utility_analysis.UtilityAnalysisOptions(
                epsilon=2, delta=0.9, aggregate_params=aggregate_params),
            data_extractors=data_extractors)

        col = list(col)

        # Assert
        # Assert a singleton is returned
        self.assertLen(col, 1)
        self.assertLen(col[0], 1)
        output = col[0][0]
        # Assert partition selection metrics are reasonable.
        # partition_kept_probability = 0.4311114 for each partition
        self.assertEqual(output.partition_selection_metrics.num_partitions, 10)
        self.assertAlmostEqual(
            output.partition_selection_metrics.dropped_partitions_expected,
            5.68885,
            delta=1e-5)
        self.assertAlmostEqual(
            output.partition_selection_metrics.dropped_partitions_variance,
            2.45254,
            delta=1e-5)
        # Assert count metrics are reasonable.
        self.assertAlmostEqual(
            output.aggregate_error_metrics.abs_error_expected, -28, delta=1e-5)
        self.assertAlmostEqual(
            output.aggregate_error_metrics.abs_error_variance,
            4.789888954162597,
            delta=1e-5)
        self.assertAlmostEqual(
            output.aggregate_error_metrics.rel_error_expected,
            -0.933333333333333,
            delta=1e-5)
        self.assertAlmostEqual(
            output.aggregate_error_metrics.rel_error_variance,
            0.005322098837958442,
            delta=1e-5)

    @parameterized.named_parameters(
        dict(testcase_name="Gaussian noise",
             noise_kind=pipeline_dp.NoiseKind.GAUSSIAN,
             abs_error_expected=0,
             abs_error_variance=9.164810180664068,
             rel_error_expected=0,
             rel_error_variance=6.109873453776042,
             median_error=0),
        dict(testcase_name="Laplace noise",
             noise_kind=pipeline_dp.NoiseKind.LAPLACE,
             abs_error_expected=0,
             abs_error_variance=0.5,
             rel_error_expected=0,
             rel_error_variance=0.3333333333333334,
             median_error=0),
    )
    def test_w_public_partitions(self, noise_kind, abs_error_expected,
                                 abs_error_variance, rel_error_expected,
                                 rel_error_variance, median_error):
        # Arrange
        aggregator_params = pipeline_dp.AggregateParams(
            noise_kind=noise_kind,
            metrics=[pipeline_dp.Metrics.COUNT],
            max_partitions_contributed=1,
            max_contributions_per_partition=1)

        public_partitions = ["pk0", "pk1", "pk101"]

        # Input collection has 100 elements, such that each privacy id
        # contributes 1 time and each partition has 1 element.
        col = list(range(100))
        data_extractor = pipeline_dp.DataExtractors(
            privacy_id_extractor=lambda x: x,
            partition_extractor=lambda x: f"pk{x}",
            value_extractor=lambda x: None)

        col = utility_analysis.perform_utility_analysis(
            col=col,
            backend=pipeline_dp.LocalBackend(),
            options=utility_analysis.UtilityAnalysisOptions(
                epsilon=2, delta=1e-10, aggregate_params=aggregator_params),
            data_extractors=data_extractor,
            public_partitions=public_partitions)

        col = list(col)

        # Simply assert pipeline can run for now.
        # Assert
        # Assert a singleton is returned
        self.assertLen(col, 1)
        # Assert there is only a single AggregateErrorMetrics & no metrics for
        # partition selection are returned.
        self.assertLen(col[0], 1)
        # Assert count metrics are reasonable.
        # Relative errors are infinity due to the empty partition.
<<<<<<< HEAD
        self.assertAlmostEqual(
            col[0][0].aggregate_error_metrics.abs_error_expected, 0, delta=1e-2)
        self.assertAlmostEqual(
            col[0][0].aggregate_error_metrics.abs_error_variance,
            9.1648,
            delta=1e-2)
        self.assertEqual(col[0][0].aggregate_error_metrics.rel_error_expected,
                         0)
        self.assertEqual(col[0][0].aggregate_error_metrics.rel_error_variance,
                         6.109873453776042)
=======
        self.assertAlmostEqual(col[0][0].abs_error_expected, abs_error_expected)
        self.assertAlmostEqual(col[0][0].abs_error_variance, abs_error_variance)
        self.assertAlmostEqual(col[0][0].abs_error_quantiles[1],
                               median_error,
                               delta=0.1)
        self.assertEqual(col[0][0].rel_error_expected, rel_error_expected)
        self.assertEqual(col[0][0].rel_error_variance, rel_error_variance)
>>>>>>> 6a0ba6c7

    def test_multi_parameters(self):
        # Arrange
        aggregate_params = pipeline_dp.AggregateParams(
            noise_kind=pipeline_dp.NoiseKind.GAUSSIAN,
            metrics=[pipeline_dp.Metrics.COUNT],
            max_partitions_contributed=1,
            max_contributions_per_partition=1)

        multi_param = utility_analysis_new.MultiParameterConfiguration(
            max_partitions_contributed=[1, 2],
            max_contributions_per_partition=[1, 2])

        # Input collection has 1 privacy id, which contributes to 2 partitions
        # 1 and 2 times correspondingly.
        input = [(0, "pk0"), (0, "pk1"), (0, "pk1")]
        data_extractors = pipeline_dp.DataExtractors(
            privacy_id_extractor=lambda x: x[0],
            partition_extractor=lambda x: x[1],
            value_extractor=lambda x: None)

        public_partitions = ["pk0", "pk1"]

        output = utility_analysis.perform_utility_analysis(
            col=input,
            backend=pipeline_dp.LocalBackend(),
            options=utility_analysis.UtilityAnalysisOptions(
                epsilon=2,
                delta=1e-10,
                aggregate_params=aggregate_params,
                multi_param_configuration=multi_param),
            data_extractors=data_extractors,
            public_partitions=public_partitions,
        )

        output = list(output)

        # Assert
        # Assert a singleton is returned
        self.assertLen(output, 1)
        # Assert there are 2 AggregateErrorMetrics returned
        self.assertLen(output[0], 2)
        # Assert abs_error_expected is correct.
        self.assertAlmostEqual(
            output[0][0].aggregate_error_metrics.abs_error_expected, -1)
        self.assertAlmostEqual(
            output[0][1].aggregate_error_metrics.abs_error_expected, 0)


if __name__ == '__main__':
    absltest.main()<|MERGE_RESOLUTION|>--- conflicted
+++ resolved
@@ -140,27 +140,20 @@
         # partition selection are returned.
         self.assertLen(col[0], 1)
         # Assert count metrics are reasonable.
-        # Relative errors are infinity due to the empty partition.
-<<<<<<< HEAD
-        self.assertAlmostEqual(
-            col[0][0].aggregate_error_metrics.abs_error_expected, 0, delta=1e-2)
+        self.assertAlmostEqual(
+            col[0][0].aggregate_error_metrics.abs_error_expected,
+            abs_error_expected)
         self.assertAlmostEqual(
             col[0][0].aggregate_error_metrics.abs_error_variance,
-            9.1648,
-            delta=1e-2)
+            abs_error_variance)
+        self.assertAlmostEqual(
+            col[0][0].aggregate_error_metrics.abs_error_quantiles[1],
+            median_error,
+            delta=0.1)
         self.assertEqual(col[0][0].aggregate_error_metrics.rel_error_expected,
-                         0)
+                         rel_error_expected)
         self.assertEqual(col[0][0].aggregate_error_metrics.rel_error_variance,
-                         6.109873453776042)
-=======
-        self.assertAlmostEqual(col[0][0].abs_error_expected, abs_error_expected)
-        self.assertAlmostEqual(col[0][0].abs_error_variance, abs_error_variance)
-        self.assertAlmostEqual(col[0][0].abs_error_quantiles[1],
-                               median_error,
-                               delta=0.1)
-        self.assertEqual(col[0][0].rel_error_expected, rel_error_expected)
-        self.assertEqual(col[0][0].rel_error_variance, rel_error_variance)
->>>>>>> 6a0ba6c7
+                         rel_error_variance)
 
     def test_multi_parameters(self):
         # Arrange
