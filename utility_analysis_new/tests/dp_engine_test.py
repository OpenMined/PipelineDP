# Copyright 2022 OpenMined.
#
# Licensed under the Apache License, Version 2.0 (the "License");
# you may not use this file except in compliance with the License.
# You may obtain a copy of the License at
#
#      http://www.apache.org/licenses/LICENSE-2.0
#
# Unless required by applicable law or agreed to in writing, software
# distributed under the License is distributed on an "AS IS" BASIS,
# WITHOUT WARRANTIES OR CONDITIONS OF ANY KIND, either express or implied.
# See the License for the specific language governing permissions and
# limitations under the License.
"""UtilityAnalysisEngine Test"""
import unittest
import copy

import pipeline_dp
from pipeline_dp import budget_accounting
from pipeline_dp import aggregate_params as agg
from utility_analysis_new import dp_engine


class DpEngine(unittest.TestCase):

    def _get_default_extractors(self) -> pipeline_dp.DataExtractors:
        return pipeline_dp.DataExtractors(
            privacy_id_extractor=lambda x: x,
            partition_extractor=lambda x: x,
            value_extractor=lambda x: x,
        )

    def test_utility_analysis_params(self):
        default_extractors = self._get_default_extractors()
        default_params = pipeline_dp.AggregateParams(
            noise_kind=pipeline_dp.NoiseKind.GAUSSIAN,
            max_partitions_contributed=1,
            max_contributions_per_partition=1,
            metrics=[pipeline_dp.Metrics.COUNT])
        params_with_custom_combiners = copy.copy(default_params)
        params_with_custom_combiners.custom_combiners = sum
        params_with_unsupported_metric = copy.copy(default_params)
        params_with_unsupported_metric.metrics = [pipeline_dp.Metrics.MEAN]
        params_with_contribution_bounds_already_enforced = default_params
        params_with_contribution_bounds_already_enforced.contribution_bounds_already_enforced = True

        test_cases = [
            {
                "desc": "custom combiners",
                "params": params_with_custom_combiners,
                "data_extractor": default_extractors,
                "public_partitions": [1]
            },
            {
                "desc": "unsupported metric in metrics",
                "params": params_with_unsupported_metric,
                "data_extractor": default_extractors,
                "public_partitions": [1]
            },
            {
                "desc": "contribution bounds are already enforced",
                "params": params_with_contribution_bounds_already_enforced,
                "data_extractor": default_extractors,
                "public_partitions": [1]
            },
        ]

        for test_case in test_cases:

            with self.assertRaisesRegex(Exception,
                                        expected_regex=test_case["desc"]):
                budget_accountant = budget_accounting.NaiveBudgetAccountant(
                    total_epsilon=1, total_delta=1e-10)
                engine = dp_engine.UtilityAnalysisEngine(
                    budget_accountant=budget_accountant,
                    backend=pipeline_dp.LocalBackend())
                col = [0, 1, 2]
                engine.aggregate(
                    col,
                    test_case["params"],
                    test_case["data_extractor"],
                    public_partitions=test_case["public_partitions"])

    def test_aggregate_public_partition_applied(self):
        # Arrange
        aggregator_params = pipeline_dp.AggregateParams(
            noise_kind=pipeline_dp.NoiseKind.GAUSSIAN,
<<<<<<< HEAD
            metrics=[agg.Metrics.COUNT],
=======
            metrics=[pipeline_dp.Metrics.COUNT],
>>>>>>> 52f03853
            max_partitions_contributed=1,
            max_contributions_per_partition=1)

        budget_accountant = pipeline_dp.NaiveBudgetAccountant(total_epsilon=1,
                                                              total_delta=1e-10)

        public_partitions = ["pk0", "pk1", "pk101"]

        # Input collection has 100 elements, such that each privacy id
        # contributes 1 time and each partition has 1 element.
        col = list(range(100))
        data_extractor = pipeline_dp.DataExtractors(
            privacy_id_extractor=lambda x: x,
            partition_extractor=lambda x: f"pk{x}",
            value_extractor=lambda x: None)

        engine = dp_engine.UtilityAnalysisEngine(
            budget_accountant=budget_accountant,
            backend=pipeline_dp.LocalBackend())

        col = engine.aggregate(col=col,
                               params=aggregator_params,
                               data_extractors=data_extractor,
                               public_partitions=public_partitions)
        budget_accountant.compute_budgets()

        col = list(col)

        # Assert public partitions are applied, i.e. that pk0 and pk1 are kept,
        # and pk101 is added.
        self.assertEqual(len(col), 3)
        self.assertTrue(any(map(lambda x: x[0] == "pk101", col)))


if __name__ == '__main__':
    unittest.main()<|MERGE_RESOLUTION|>--- conflicted
+++ resolved
@@ -17,7 +17,6 @@
 
 import pipeline_dp
 from pipeline_dp import budget_accounting
-from pipeline_dp import aggregate_params as agg
 from utility_analysis_new import dp_engine
 
 
@@ -85,11 +84,7 @@
         # Arrange
         aggregator_params = pipeline_dp.AggregateParams(
             noise_kind=pipeline_dp.NoiseKind.GAUSSIAN,
-<<<<<<< HEAD
-            metrics=[agg.Metrics.COUNT],
-=======
             metrics=[pipeline_dp.Metrics.COUNT],
->>>>>>> 52f03853
             max_partitions_contributed=1,
             max_contributions_per_partition=1)
 
