# Copyright 2022 OpenMined.
#
# Licensed under the Apache License, Version 2.0 (the "License");
# you may not use this file except in compliance with the License.
# You may obtain a copy of the License at
#
#      http://www.apache.org/licenses/LICENSE-2.0
#
# Unless required by applicable law or agreed to in writing, software
# distributed under the License is distributed on an "AS IS" BASIS,
# WITHOUT WARRANTIES OR CONDITIONS OF ANY KIND, either express or implied.
# See the License for the specific language governing permissions and
# limitations under the License.
"""DPEngine for utility analysis."""

import pipeline_dp
from pipeline_dp import budget_accounting
from pipeline_dp import combiners
from pipeline_dp import contribution_bounders
import utility_analysis_new.contribution_bounders as utility_contribution_bounders
import utility_analysis_new.combiners as utility_analysis_combiners


class UtilityAnalysisEngine(pipeline_dp.DPEngine):
    """Performs utility analysis for DP aggregations."""

    def __init__(self, budget_accountant: 'BudgetAccountant',
                 backend: 'PipelineBackend'):
        super().__init__(budget_accountant, backend)
        self._is_public_partitions = None

    def aggregate(self,
                  col,
                  params: pipeline_dp.AggregateParams,
                  data_extractors: pipeline_dp.DataExtractors,
                  public_partitions=None):
        _check_utility_analysis_params(params, public_partitions)
<<<<<<< HEAD
        metrics = super().aggregate(col, params, data_extractors,
                                    public_partitions)
        # TODO: call utility_analysis_combiners.CountUtilityAnalysisErrorAggregator
        return self._backend.map_values(
            metrics, _compute_high_level_metrics,
            "Compute high-level metrics from variance and expectation")
=======
        self._is_public_partitions = public_partitions is not None
        result = super().aggregate(col, params, data_extractors,
                                   public_partitions)
        self._is_public_partitions = None
        return result
>>>>>>> 52f03853

    def _create_contribution_bounder(
        self, params: pipeline_dp.AggregateParams
    ) -> contribution_bounders.ContributionBounder:
        """Creates ContributionBounder for utility analysis."""
        return utility_contribution_bounders.SamplingCrossAndPerPartitionContributionBounder(
        )

    def _create_compound_combiner(
        self, aggregate_params: pipeline_dp.AggregateParams
    ) -> combiners.CompoundCombiner:
        mechanism_type = aggregate_params.noise_kind.convert_to_mechanism_type()
<<<<<<< HEAD
        budget = self._budget_accountant.request_budget(
            mechanism_type, weight=aggregate_params.budget_weight)
        return combiners.CompoundCombiner([
            utility_analysis_combiners.UtilityAnalysisCountCombiner(
                combiners.CombinerParams(budget, aggregate_params))
        ],
                                          return_named_tuple=False)

=======
        internal_combiners = []
        if not self._is_public_partitions:
            budget = self._budget_accountant.request_budget(
                mechanism_type=pipeline_dp.MechanismType.GENERIC)
            internal_combiners.append(
                utility_analysis_combiners.PartitionSelectionCombiner(
                    combiners.CombinerParams(budget, aggregate_params)))
        if pipeline_dp.Metrics.COUNT in aggregate_params.metrics:
            budget = self._budget_accountant.request_budget(
                mechanism_type, weight=aggregate_params.budget_weight)
            internal_combiners.append(
                utility_analysis_combiners.UtilityAnalysisCountCombiner(
                    combiners.CombinerParams(budget, aggregate_params)))
        if pipeline_dp.Metrics.SUM in aggregate_params.metrics:
            budget = self._budget_accountant.request_budget(
                mechanism_type, weight=aggregate_params.budget_weight)
            internal_combiners.append(
                utility_analysis_combiners.UtilityAnalysisSumCombiner(
                    combiners.CombinerParams(budget, aggregate_params)))
        if pipeline_dp.Metrics.PRIVACY_ID_COUNT in aggregate_params.metrics:
            budget = self._budget_accountant.request_budget(
                mechanism_type, weight=aggregate_params.budget_weight)
            internal_combiners.append(
                utility_analysis_combiners.
                UtilityAnalysisPrivacyIdCountCombiner(
                    combiners.CombinerParams(budget, aggregate_params)))
        return combiners.CompoundCombiner(internal_combiners,
                                          return_named_tuple=False)

    def _select_private_partitions_internal(self, col,
                                            max_partitions_contributed: int,
                                            max_rows_per_privacy_id: int):
        return col

>>>>>>> 52f03853

def _check_utility_analysis_params(params: pipeline_dp.AggregateParams,
                                   public_partitions=None):
    if params.custom_combiners is not None:
        raise NotImplementedError("custom combiners are not supported")
    if not (set(params.metrics).issubset({
            pipeline_dp.Metrics.COUNT, pipeline_dp.Metrics.SUM,
            pipeline_dp.Metrics.PRIVACY_ID_COUNT
    })):
        not_supported_metrics = list(
            set(params.metrics).difference({
                pipeline_dp.Metrics.COUNT, pipeline_dp.Metrics.SUM,
                pipeline_dp.Metrics.PRIVACY_ID_COUNT
            }))
        raise NotImplementedError(
            f"unsupported metric in metrics={not_supported_metrics}")
    if params.contribution_bounds_already_enforced:
        raise NotImplementedError(
            "utility analysis when contribution bounds are already enforced is not supported"
        )


def _compute_high_level_metrics(
        metrics: utility_analysis_combiners.CountUtilityAnalysisMetrics):
    # Absolute error metrics
    metrics.abs_error_expected = metrics.per_partition_error + metrics.expected_cross_partition_error
    metrics.abs_error_variance = metrics.std_cross_partition_error**2 + metrics.std_noise**2
    # TODO: Implement 99% error

    # Relative error metrics
    metrics.rel_error_expected = metrics.abs_error_expected / metrics.count
    metrics.rel_error_variance = metrics.abs_error_variance / (metrics.count**2)

    return metrics<|MERGE_RESOLUTION|>--- conflicted
+++ resolved
@@ -12,9 +12,11 @@
 # See the License for the specific language governing permissions and
 # limitations under the License.
 """DPEngine for utility analysis."""
+import math
+
+import scipy.stats
 
 import pipeline_dp
-from pipeline_dp import budget_accounting
 from pipeline_dp import combiners
 from pipeline_dp import contribution_bounders
 import utility_analysis_new.contribution_bounders as utility_contribution_bounders
@@ -35,20 +37,13 @@
                   data_extractors: pipeline_dp.DataExtractors,
                   public_partitions=None):
         _check_utility_analysis_params(params, public_partitions)
-<<<<<<< HEAD
-        metrics = super().aggregate(col, params, data_extractors,
-                                    public_partitions)
-        # TODO: call utility_analysis_combiners.CountUtilityAnalysisErrorAggregator
-        return self._backend.map_values(
-            metrics, _compute_high_level_metrics,
-            "Compute high-level metrics from variance and expectation")
-=======
         self._is_public_partitions = public_partitions is not None
         result = super().aggregate(col, params, data_extractors,
                                    public_partitions)
         self._is_public_partitions = None
-        return result
->>>>>>> 52f03853
+        return self._backend.map_values(
+            result, _compute_high_level_metrics,
+            "Compute high-level metrics from variance and expectation")
 
     def _create_contribution_bounder(
         self, params: pipeline_dp.AggregateParams
@@ -61,16 +56,6 @@
         self, aggregate_params: pipeline_dp.AggregateParams
     ) -> combiners.CompoundCombiner:
         mechanism_type = aggregate_params.noise_kind.convert_to_mechanism_type()
-<<<<<<< HEAD
-        budget = self._budget_accountant.request_budget(
-            mechanism_type, weight=aggregate_params.budget_weight)
-        return combiners.CompoundCombiner([
-            utility_analysis_combiners.UtilityAnalysisCountCombiner(
-                combiners.CombinerParams(budget, aggregate_params))
-        ],
-                                          return_named_tuple=False)
-
-=======
         internal_combiners = []
         if not self._is_public_partitions:
             budget = self._budget_accountant.request_budget(
@@ -105,7 +90,6 @@
                                             max_rows_per_privacy_id: int):
         return col
 
->>>>>>> 52f03853
 
 def _check_utility_analysis_params(params: pipeline_dp.AggregateParams,
                                    public_partitions=None):
@@ -133,10 +117,17 @@
     # Absolute error metrics
     metrics.abs_error_expected = metrics.per_partition_error + metrics.expected_cross_partition_error
     metrics.abs_error_variance = metrics.std_cross_partition_error**2 + metrics.std_noise**2
-    # TODO: Implement 99% error
+    # TODO: Implement Laplace Noise
+    assert metrics.noise_kind == pipeline_dp.NoiseKind.GAUSSIAN, "Laplace noise for utility analysis not implemented yet"
+    loc_cpe_ne = metrics.expected_cross_partition_error
+    std_cpe_ne = math.sqrt(metrics.std_cross_partition_error**2 +
+                           metrics.std_noise**2)
+    metrics.abs_error_99pct = scipy.stats.norm.ppf(
+        q=0.01, loc=loc_cpe_ne, scale=std_cpe_ne) + metrics.per_partition_error
 
     # Relative error metrics
     metrics.rel_error_expected = metrics.abs_error_expected / metrics.count
     metrics.rel_error_variance = metrics.abs_error_variance / (metrics.count**2)
+    metrics.rel_error_99pct = metrics.abs_error_99pct / metrics.count
 
     return metrics