# Copyright 2022 OpenMined.
#
# Licensed under the Apache License, Version 2.0 (the "License");
# you may not use this file except in compliance with the License.
# You may obtain a copy of the License at
#
#      http://www.apache.org/licenses/LICENSE-2.0
#
# Unless required by applicable law or agreed to in writing, software
# distributed under the License is distributed on an "AS IS" BASIS,
# WITHOUT WARRANTIES OR CONDITIONS OF ANY KIND, either express or implied.
# See the License for the specific language governing permissions and
# limitations under the License.
"""DPEngine for utility analysis."""
<<<<<<< HEAD
from typing import Iterable, Union
=======
import copy
import dataclasses
from typing import Iterable, Optional
>>>>>>> 1c14ac73

import pipeline_dp
from pipeline_dp import budget_accounting
from pipeline_dp import combiners
from pipeline_dp import contribution_bounders
from pipeline_dp import pipeline_backend
import utility_analysis_new
import utility_analysis_new.contribution_bounders as utility_contribution_bounders
import utility_analysis_new.combiners as utility_analysis_combiners


class UtilityAnalysisEngine(pipeline_dp.DPEngine):
<<<<<<< HEAD
    """Performs utility analysis for DP aggregations."""
=======
    """Performs utility analysis for DP aggregations.

    This class reuses the computation graph from the DP computation code by
    subclassing from pipeline_dp.DPEngine and by replacing some nodes of the
    computational graph from DP computation to analysis.
    """
>>>>>>> 1c14ac73

    def __init__(self, budget_accountant: budget_accounting.BudgetAccountant,
                 backend: pipeline_backend.PipelineBackend):
        super().__init__(budget_accountant, backend)
        self._is_public_partitions = None

<<<<<<< HEAD
    def analyze(
            self,
            col,
            options: utility_analysis_new.UtilityAnalysisOptions,
            data_extractors: Union[pipeline_dp.DataExtractors,
                                   utility_analysis_new.PreAggregateExtractors],
            public_partitions=None):
=======
    def aggregate(self,
                  col,
                  params: pipeline_dp.AggregateParams,
                  data_extractors: pipeline_dp.DataExtractors,
                  public_partitions=None):
        raise ValueError("UtilityAnalysisEngine.aggregate can't be called.\n"
                         "If you like to perform utility analysis use "
                         "UtilityAnalysisEngine.aggregate.\n"
                         "If you like to perform DP computations use "
                         "DPEngine.aggregate.")

    def analyze(self,
                col,
                options: utility_analysis_new.UtilityAnalysisOptions,
                data_extractors: pipeline_dp.DataExtractors,
                public_partitions=None):
>>>>>>> 1c14ac73
        """Performs utility analysis for DP aggregations per partition.

        Args:
          col: collection where all elements are of the same type.
          options: options for utility analysis.
          data_extractors: functions that extract needed pieces of information
            from elements of 'col'.
          public_partitions: A collection of partition keys that will be present
            in the result. If not provided, the utility analysis with private
            partition selection will be performed.

        Returns:
          A collection with elements (partition_key, utility analysis metrics).
        """
        _check_utility_analysis_params(options.aggregate_params,
<<<<<<< HEAD
                                       public_partitions)  # todo
        self._is_public_partitions = public_partitions is not None
        self._options = options
        result = super().aggregate(col, options.aggregate_params,
                                   data_extractors, public_partitions)
=======
                                       public_partitions)
        self._options = options
        self._is_public_partitions = public_partitions is not None

        # Build the computation graph from the parent class by calling
        # aggregate().
        result = super().aggregate(col, options.aggregate_params,
                                   data_extractors, public_partitions)

>>>>>>> 1c14ac73
        self._is_public_partitions = None
        self._options = None
        return result

    def _create_contribution_bounder(
        self, params: pipeline_dp.AggregateParams
    ) -> contribution_bounders.ContributionBounder:
        """Creates ContributionBounder for utility analysis."""
        if self._options.pre_aggregated_data:
            return utility_contribution_bounders.NoOpContributionBounder()
        return utility_contribution_bounders.SamplingL0LinfContributionBounder(
            self._options.partitions_sampling_prob)

    def _create_compound_combiner(
        self, aggregate_params: pipeline_dp.AggregateParams
    ) -> combiners.CompoundCombiner:
        mechanism_type = aggregate_params.noise_kind.convert_to_mechanism_type()
        internal_combiners = []
        for params in self._get_aggregate_params(aggregate_params):
            if not self._is_public_partitions:
                budget = self._budget_accountant.request_budget(
                    mechanism_type=pipeline_dp.MechanismType.GENERIC)
                internal_combiners.append(
                    utility_analysis_combiners.PartitionSelectionCombiner(
                        combiners.CombinerParams(budget, params)))
            if pipeline_dp.Metrics.COUNT in aggregate_params.metrics:
                budget = self._budget_accountant.request_budget(
                    mechanism_type, weight=aggregate_params.budget_weight)
                internal_combiners.append(
                    utility_analysis_combiners.CountCombiner(
                        combiners.CombinerParams(budget, params)))
            if pipeline_dp.Metrics.SUM in aggregate_params.metrics:
                budget = self._budget_accountant.request_budget(
                    mechanism_type, weight=aggregate_params.budget_weight)
                internal_combiners.append(
                    utility_analysis_combiners.SumCombiner(
                        combiners.CombinerParams(budget, params)))
            if pipeline_dp.Metrics.PRIVACY_ID_COUNT in aggregate_params.metrics:
                budget = self._budget_accountant.request_budget(
                    mechanism_type, weight=aggregate_params.budget_weight)
                internal_combiners.append(
                    utility_analysis_combiners.PrivacyIdCountCombiner(
                        combiners.CombinerParams(budget, params)))
        return utility_analysis_combiners.CompoundCombiner(
            internal_combiners, return_named_tuple=False)

    def _get_aggregate_params(
        self, params: pipeline_dp.AggregateParams
    ) -> Iterable[pipeline_dp.AggregateParams]:
        multi_run_configuration = self._options.multi_param_configuration
        if multi_run_configuration is None:
            yield params
        else:
            for i in range(multi_run_configuration.size):
                yield multi_run_configuration.get_aggregate_params(params, i)

    def _select_private_partitions_internal(
            self, col, max_partitions_contributed: int,
            max_rows_per_privacy_id: int,
            strategy: pipeline_dp.PartitionSelectionStrategy):
        # Utility analysis of private partition selection is performed in a
        # corresponding combiners (unlike actual DP computations). So this
        # function is no-op.
        return col

    def _extract_columns(
        self, col,
        data_extractors: Union[pipeline_dp.DataExtractors,
                               utility_analysis_new.PreAggregateExtractors]):
        """todo"""
        if self._options.pre_aggregated_data:
            # todo: check data_extractors is PreAggregateExtractors
            return self._backend.map(
                col, lambda row: (data_extractors.partition_extractor(row),
                                  data_extractors.preaggregate_extractor(row)),
                "Extract (partition_key, preaggregate_data))")
        return super()._extract_columns(col, data_extractors)


def _check_utility_analysis_params(params: pipeline_dp.AggregateParams,
                                   public_partitions=None):
    if params.custom_combiners is not None:
        raise NotImplementedError("custom combiners are not supported")
    if not (set(params.metrics).issubset({
            pipeline_dp.Metrics.COUNT, pipeline_dp.Metrics.SUM,
            pipeline_dp.Metrics.PRIVACY_ID_COUNT
    })):
        not_supported_metrics = list(
            set(params.metrics).difference({
                pipeline_dp.Metrics.COUNT, pipeline_dp.Metrics.SUM,
                pipeline_dp.Metrics.PRIVACY_ID_COUNT
            }))
        raise NotImplementedError(
            f"unsupported metric in metrics={not_supported_metrics}")
    if params.contribution_bounds_already_enforced:
        raise NotImplementedError(
            "utility analysis when contribution bounds are already enforced is "
            "not supported")<|MERGE_RESOLUTION|>--- conflicted
+++ resolved
@@ -12,13 +12,10 @@
 # See the License for the specific language governing permissions and
 # limitations under the License.
 """DPEngine for utility analysis."""
-<<<<<<< HEAD
-from typing import Iterable, Union
-=======
+
 import copy
 import dataclasses
-from typing import Iterable, Optional
->>>>>>> 1c14ac73
+from typing import Iterable, Optional, Union
 
 import pipeline_dp
 from pipeline_dp import budget_accounting
@@ -31,31 +28,18 @@
 
 
 class UtilityAnalysisEngine(pipeline_dp.DPEngine):
-<<<<<<< HEAD
-    """Performs utility analysis for DP aggregations."""
-=======
     """Performs utility analysis for DP aggregations.
 
     This class reuses the computation graph from the DP computation code by
     subclassing from pipeline_dp.DPEngine and by replacing some nodes of the
     computational graph from DP computation to analysis.
     """
->>>>>>> 1c14ac73
 
     def __init__(self, budget_accountant: budget_accounting.BudgetAccountant,
                  backend: pipeline_backend.PipelineBackend):
         super().__init__(budget_accountant, backend)
         self._is_public_partitions = None
 
-<<<<<<< HEAD
-    def analyze(
-            self,
-            col,
-            options: utility_analysis_new.UtilityAnalysisOptions,
-            data_extractors: Union[pipeline_dp.DataExtractors,
-                                   utility_analysis_new.PreAggregateExtractors],
-            public_partitions=None):
-=======
     def aggregate(self,
                   col,
                   params: pipeline_dp.AggregateParams,
@@ -67,12 +51,13 @@
                          "If you like to perform DP computations use "
                          "DPEngine.aggregate.")
 
-    def analyze(self,
-                col,
-                options: utility_analysis_new.UtilityAnalysisOptions,
-                data_extractors: pipeline_dp.DataExtractors,
-                public_partitions=None):
->>>>>>> 1c14ac73
+    def analyze(
+            self,
+            col,
+            options: utility_analysis_new.UtilityAnalysisOptions,
+            data_extractors: Union[pipeline_dp.DataExtractors,
+                                   utility_analysis_new.PreAggregateExtractors],
+            public_partitions=None):
         """Performs utility analysis for DP aggregations per partition.
 
         Args:
@@ -88,13 +73,6 @@
           A collection with elements (partition_key, utility analysis metrics).
         """
         _check_utility_analysis_params(options.aggregate_params,
-<<<<<<< HEAD
-                                       public_partitions)  # todo
-        self._is_public_partitions = public_partitions is not None
-        self._options = options
-        result = super().aggregate(col, options.aggregate_params,
-                                   data_extractors, public_partitions)
-=======
                                        public_partitions)
         self._options = options
         self._is_public_partitions = public_partitions is not None
@@ -104,7 +82,6 @@
         result = super().aggregate(col, options.aggregate_params,
                                    data_extractors, public_partitions)
 
->>>>>>> 1c14ac73
         self._is_public_partitions = None
         self._options = None
         return result
