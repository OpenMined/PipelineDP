# Copyright 2022 OpenMined.
#
# Licensed under the Apache License, Version 2.0 (the "License");
# you may not use this file except in compliance with the License.
# You may obtain a copy of the License at
#
#      http://www.apache.org/licenses/LICENSE-2.0
#
# Unless required by applicable law or agreed to in writing, software
# distributed under the License is distributed on an "AS IS" BASIS,
# WITHOUT WARRANTIES OR CONDITIONS OF ANY KIND, either express or implied.
# See the License for the specific language governing permissions and
# limitations under the License.
"""DPEngine for utility analysis."""
<<<<<<< HEAD
import copy
from typing import List
=======
>>>>>>> 4ebc5d9d
import pipeline_dp
from pipeline_dp import budget_accounting
from pipeline_dp import combiners
from pipeline_dp import contribution_bounders
from pipeline_dp import pipeline_backend
import utility_analysis_new.contribution_bounders as utility_contribution_bounders
import utility_analysis_new.combiners as utility_analysis_combiners
from dataclasses import dataclass
from typing import Sequence


@dataclass
class CountMultiRunConfiguration:
    max_partitions_contributed: Sequence[int]
    max_contributions_per_partition: Sequence[int]

    @property
    def num_configurations(self):
        return len(self.max_partitions_contributed)

    def get_configuration(self, params: pipeline_dp.AggregateParams,
                          index: int):
        # other name?
        params = copy.copy(params)
        params.max_partitions_contributed = self.max_partitions_contributed[
            index]
        params.max_contributions_per_partition = self.max_contributions_per_partition[
            index]
        return params

    # min_value: Optional[float] = None
    # max_value: Optional[float] = None
    # min_sum_per_partition: Optional[float] = None
    # max_sum_per_partition: Optional[float] = None

    def __post_init__(self):
        if len(self.max_partitions_contributed) != len(
                self.max_contributions_per_partition):
            raise ValueError(
                'CountMultiRunConfiguration: max_partitions_contributed and '
                'max_contributions_per_partition must be the same length.')


@dataclass
class UtilityAnalysisAggregateParams(pipeline_dp.AggregateParams):
    count_multi_run: CountMultiRunConfiguration = None


class UtilityAnalysisEngine(pipeline_dp.DPEngine):
    """Performs utility analysis for DP aggregations."""

    def __init__(self, budget_accountant: budget_accounting.BudgetAccountant,
                 backend: pipeline_backend.PipelineBackend):
        super().__init__(budget_accountant, backend)
        self._is_public_partitions = None

    def aggregate(self,
                  col,
                  params: pipeline_dp.AggregateParams,
                  data_extractors: pipeline_dp.DataExtractors,
                  public_partitions=None):
        _check_utility_analysis_params(params, public_partitions)
        self._is_public_partitions = public_partitions is not None
        result = super().aggregate(col, params, data_extractors,
                                   public_partitions)
<<<<<<< HEAD
        return result
        aggregate_error_combiners = self._create_aggregate_error_compound_combiner(
            params, [0.1, 0.5, 0.9, 0.99])
=======
>>>>>>> 4ebc5d9d
        self._is_public_partitions = None
        return result

    def _create_contribution_bounder(
        self, params: pipeline_dp.AggregateParams
    ) -> contribution_bounders.ContributionBounder:
        """Creates ContributionBounder for utility analysis."""
        return utility_contribution_bounders.SamplingCrossAndPerPartitionContributionBounder(
        )

    def _create_compound_combiner(
        self, aggregate_params: pipeline_dp.AggregateParams
    ) -> combiners.CompoundCombiner:
        mechanism_type = aggregate_params.noise_kind.convert_to_mechanism_type()
        internal_combiners = []
        if not self._is_public_partitions:
            budget = self._budget_accountant.request_budget(
                mechanism_type=pipeline_dp.MechanismType.GENERIC)
            internal_combiners.append(
                utility_analysis_combiners.PartitionSelectionCombiner(
                    combiners.CombinerParams(budget, aggregate_params)))
        if pipeline_dp.Metrics.COUNT in aggregate_params.metrics:
            budget = self._budget_accountant.request_budget(
                mechanism_type, weight=aggregate_params.budget_weight)
            if aggregate_params.count_multi_run:
                multi_run = aggregate_params.count_multi_run
                for i in range(multi_run.num_configurations):
                    params = multi_run.get_configuration(aggregate_params, i)
                    internal_combiners.append(
                        utility_analysis_combiners.UtilityAnalysisCountCombiner(
                            combiners.CombinerParams(budget, params)))
            else:
                internal_combiners.append(
                    utility_analysis_combiners.UtilityAnalysisCountCombiner(
                        combiners.CombinerParams(budget, aggregate_params)))
        if pipeline_dp.Metrics.SUM in aggregate_params.metrics:
            budget = self._budget_accountant.request_budget(
                mechanism_type, weight=aggregate_params.budget_weight)
            internal_combiners.append(
                utility_analysis_combiners.UtilityAnalysisSumCombiner(
                    combiners.CombinerParams(budget, aggregate_params)))
        if pipeline_dp.Metrics.PRIVACY_ID_COUNT in aggregate_params.metrics:
            budget = self._budget_accountant.request_budget(
                mechanism_type, weight=aggregate_params.budget_weight)
            internal_combiners.append(
                utility_analysis_combiners.
                UtilityAnalysisPrivacyIdCountCombiner(
                    combiners.CombinerParams(budget, aggregate_params)))
        return utility_analysis_combiners.UtilityAnalysisCompoundCombiner(
            internal_combiners, return_named_tuple=False)

    def _select_private_partitions_internal(
            self, col, max_partitions_contributed: int,
            max_rows_per_privacy_id: int,
            strategy: pipeline_dp.PartitionSelectionStrategy):
        # Utility analysis of private partition selection is performed in a
        # corresponding combiners (unlike actual DP computations). So this
        # function is no-op.
        return col


def _check_utility_analysis_params(params: pipeline_dp.AggregateParams,
                                   public_partitions=None):
    if params.custom_combiners is not None:
        raise NotImplementedError("custom combiners are not supported")
    if not (set(params.metrics).issubset({
            pipeline_dp.Metrics.COUNT, pipeline_dp.Metrics.SUM,
            pipeline_dp.Metrics.PRIVACY_ID_COUNT
    })):
        not_supported_metrics = list(
            set(params.metrics).difference({
                pipeline_dp.Metrics.COUNT, pipeline_dp.Metrics.SUM,
                pipeline_dp.Metrics.PRIVACY_ID_COUNT
            }))
        raise NotImplementedError(
            f"unsupported metric in metrics={not_supported_metrics}")
    if params.contribution_bounds_already_enforced:
        raise NotImplementedError(
            "utility analysis when contribution bounds are already enforced is "
            "not supported")<|MERGE_RESOLUTION|>--- conflicted
+++ resolved
@@ -12,11 +12,6 @@
 # See the License for the specific language governing permissions and
 # limitations under the License.
 """DPEngine for utility analysis."""
-<<<<<<< HEAD
-import copy
-from typing import List
-=======
->>>>>>> 4ebc5d9d
 import pipeline_dp
 from pipeline_dp import budget_accounting
 from pipeline_dp import combiners
@@ -82,12 +77,7 @@
         self._is_public_partitions = public_partitions is not None
         result = super().aggregate(col, params, data_extractors,
                                    public_partitions)
-<<<<<<< HEAD
-        return result
-        aggregate_error_combiners = self._create_aggregate_error_compound_combiner(
-            params, [0.1, 0.5, 0.9, 0.99])
-=======
->>>>>>> 4ebc5d9d
+
         self._is_public_partitions = None
         return result
 
