--- conflicted
+++ resolved
@@ -164,13 +164,8 @@
         self, col, params: pipeline_dp.AggregateParams,
         data_extractors: Union[pipeline_dp.DataExtractors,
                                utility_analysis_new.PreAggregateExtractors]):
-<<<<<<< HEAD
-        # Do not check data_extractors. It is already checked in the base class
-        # does not support PreAggregateExtractors.
-=======
         # Do not check data_extractors. The parent implementation does not
         # support PreAggregateExtractors.
->>>>>>> d17b7bb0
         super()._check_aggregate_params(col,
                                         params,
                                         data_extractors=None,
@@ -186,14 +181,9 @@
         if not isinstance(data_extractors,
                           utility_analysis_new.PreAggregateExtractors):
             raise ValueError(
-<<<<<<< HEAD
-                "utility_analysis_new.PreAggregateExtractors should be specified for pre-aggregated data."
-            )
-=======
                 "options.pre_aggregated_data is set to true but "
                 "PreAggregateExtractors aren't provided. PreAggregateExtractors"
                 " should be specified for pre-aggregated data.")
->>>>>>> d17b7bb0
     elif not isinstance(data_extractors, pipeline_dp.DataExtractors):
         raise ValueError(
             "pipeline_dp.DataExtractors should be specified for raw data.")
