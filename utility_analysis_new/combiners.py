--- conflicted
+++ resolved
@@ -131,18 +131,7 @@
                 skewness = moments.third_central_moment / std**3
                 pmf = poisson_binomial.compute_pmf_approximation(
                     moments.expectation, std, skewness, moments.count)
-<<<<<<< HEAD
         return pmf
-=======
-
-        ps_strategy = partition_selection.create_partition_selection_strategy(
-            partition_selection_strategy, eps, delta,
-            max_partitions_contributed)
-        probability = 0
-        for i, prob in enumerate(pmf):
-            probability += prob * ps_strategy.probability_of_keep(i)
-        return probability
->>>>>>> 47af3d0c
 
 
 class PartitionSelectionCombiner(pipeline_dp.Combiner):
