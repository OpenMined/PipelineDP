# Copyright 2022 OpenMined.
#
# Licensed under the Apache License, Version 2.0 (the "License");
# you may not use this file except in compliance with the License.
# You may obtain a copy of the License at
#
#      http://www.apache.org/licenses/LICENSE-2.0
#
# Unless required by applicable law or agreed to in writing, software
# distributed under the License is distributed on an "AS IS" BASIS,
# WITHOUT WARRANTIES OR CONDITIONS OF ANY KIND, either express or implied.
# See the License for the specific language governing permissions and
# limitations under the License.
"""Demo of running PipelineDP locally, without any external data processing framework.

This demo outputs a utility analysis of errors and noise for each partition in the dataset.

1. Install Python and run on the command line `pip install pipeline-dp absl-py`
2. Run python python run_without_frameworks_utility_analysis.py --output_file=<...>
"""
from absl import app
from absl import flags
import pipeline_dp
import pandas as pd
import collections

import utility_analysis_new
from utility_analysis_new import histograms
from utility_analysis_new import parameter_tuning

FLAGS = flags.FLAGS
flags.DEFINE_string('input_file', 'restaurants_week_data.csv',
                    'The file with the restaurant visits data')
flags.DEFINE_string('output_file', None, 'Output file')
flags.DEFINE_string(
    'output_file_per_partition_analysis', None,
    'If set, partition utility analysis is output to this file')
flags.DEFINE_boolean('public_partitions', False,
                     'Whether public partitions are used')
flags.DEFINE_boolean('run_on_preaggregated_data', False,
                     'If true, the data is preaggregated before tuning')


def write_to_file(col, filename):
    with open(filename, 'w') as out:
        out.write('\n'.join(map(str, col)))


def load_data(input_file: str) -> list:
    df = pd.read_csv(input_file)
    df.rename(inplace=True,
              columns={
                  'VisitorId': 'user_id',
                  'Time entered': 'enter_time',
                  'Time spent (minutes)': 'spent_minutes',
                  'Money spent (euros)': 'spent_money',
                  'Day': 'day'
              })
    # Double the inputs so we have twice as many contributions per partition
    df_double = pd.concat([df, df])
    df_double.columns = df.columns
    return [index_row[1] for index_row in df_double.iterrows()]


def get_aggregate_params():
    # Limit contributions to 1 per partition, contribution error will be half of the count.
    return pipeline_dp.AggregateParams(
        noise_kind=pipeline_dp.NoiseKind.GAUSSIAN,
        metrics=[pipeline_dp.Metrics.COUNT],
        max_partitions_contributed=1,
        max_contributions_per_partition=1)


def get_data_extractors():
    # Specify how to extract privacy_id, partition_key and value from an
    # element of restaurant_visits_rows.
    return pipeline_dp.DataExtractors(
        partition_extractor=lambda row: row.day,
        privacy_id_extractor=lambda row: row.user_id,
        value_extractor=lambda row: row.spent_money)


def preaggregate(col: list, data_extractors: pipeline_dp.DataExtractors):
    """Preaggregates a collection col.

    The output is a collection with elements
    (partition_key, (count, sum, n_partitions)).
<<<<<<< HEAD
    Each element corresponds to each (privacy_key, partition_key) which is
    present in dataset. count and sum correspond to count and sum of values
    which correspoinds to (privacy_key, partition_key). n_partitions is the
    number of partitions which privacy_key contributes.
=======
    Each element corresponds to each (privacy_id, partition_key) which is
    present in the dataset. count and sum correspond to count and sum of values
    contributed by the privacy_key to the partition_key. n_partitions is the
    number of partitions which privacy_id contributes.
>>>>>>> d17b7bb0
    """
    pid_pk = set((data_extractors.privacy_id_extractor(row),
                  data_extractors.partition_extractor(row)) for row in col)
    # (pid, pk)
    pid = [kv[0] for kv in pid_pk]
    # (pid,)
    pid_n_partitions = collections.Counter(pid)

<<<<<<< HEAD
    def preaggregate(pk_pid_rows):
        """Aggregates per (partition_key, privacy_id)."""
=======
    def preaggregate_fn(pk_pid_rows):
        """Aggregates rows per (partition_key, privacy_id)."""
>>>>>>> d17b7bb0
        (pk, pid), rows = pk_pid_rows
        c = s = 0
        for row in rows:
            c += 1
            s += data_extractors.value_extractor(row)
        return (pk, (c, s, pid_n_partitions[pid]))

    backend = pipeline_dp.LocalBackend()
    key_fn = lambda row: (data_extractors.partition_extractor(row),
                          data_extractors.privacy_id_extractor(row))
    col = backend.map(col, lambda x: (key_fn(x), x))
<<<<<<< HEAD
    res = list(backend.map(backend.group_by_key(col), preaggregate))
=======
    res = list(backend.map(backend.group_by_key(col), preaggregate_fn))
>>>>>>> d17b7bb0
    return res


def tune_parameters():
    # Load data
    restaurant_visits_rows = load_data(FLAGS.input_file)
    # Create aggregate_params, data_extractors and public partitions.
    aggregate_params = get_aggregate_params()
    data_extractors = get_data_extractors()
    public_partitions = list(range(1, 8)) if FLAGS.public_partitions else None
    backend = pipeline_dp.LocalBackend()

    hist = histograms.compute_dataset_histograms(restaurant_visits_rows,
                                                 data_extractors, backend)
    # Hist is 1-element iterable and the single element is a computed histogram.
    hist = list(hist)[0]

    minimizing_function = parameter_tuning.MinimizingFunction.ABSOLUTE_ERROR
    parameters_to_tune = parameter_tuning.ParametersToTune(
        max_partitions_contributed=True, max_contributions_per_partition=True)
    tune_options = parameter_tuning.TuneOptions(
        epsilon=1,
        delta=1e-5,
        aggregate_params=aggregate_params,
        function_to_minimize=minimizing_function,
        parameters_to_tune=parameters_to_tune,
        pre_aggregated_data=FLAGS.run_on_preaggregated_data)
    if FLAGS.run_on_preaggregated_data:
        input = preaggregate(restaurant_visits_rows, data_extractors)
        data_extractors = utility_analysis_new.PreAggregateExtractors(
            partition_extractor=lambda row: row[0],
            preaggregate_extractor=lambda row: row[1])
    else:
        input = restaurant_visits_rows
    if FLAGS.output_file_per_partition_analysis:
        result, per_partition = parameter_tuning.tune(
            input,
            backend,
            hist,
            tune_options,
            data_extractors,
            public_partitions,
            return_utility_analysis_per_partition=True)
        write_to_file(per_partition, FLAGS.output_file_per_partition_analysis)
    else:
        result = parameter_tuning.tune(restaurant_visits_rows, backend, hist,
                                       tune_options, data_extractors,
                                       public_partitions, False)

    # Here's where the lazy iterator initiates computations and gets transformed
    # into actual results
    result = list(result)

    # Save the results
    write_to_file(result, FLAGS.output_file)


def main(unused_args):
    tune_parameters()
    return 0


if __name__ == '__main__':
    flags.mark_flag_as_required("output_file")
    app.run(main)<|MERGE_RESOLUTION|>--- conflicted
+++ resolved
@@ -85,17 +85,10 @@
 
     The output is a collection with elements
     (partition_key, (count, sum, n_partitions)).
-<<<<<<< HEAD
-    Each element corresponds to each (privacy_key, partition_key) which is
-    present in dataset. count and sum correspond to count and sum of values
-    which correspoinds to (privacy_key, partition_key). n_partitions is the
-    number of partitions which privacy_key contributes.
-=======
     Each element corresponds to each (privacy_id, partition_key) which is
     present in the dataset. count and sum correspond to count and sum of values
     contributed by the privacy_key to the partition_key. n_partitions is the
     number of partitions which privacy_id contributes.
->>>>>>> d17b7bb0
     """
     pid_pk = set((data_extractors.privacy_id_extractor(row),
                   data_extractors.partition_extractor(row)) for row in col)
@@ -104,13 +97,8 @@
     # (pid,)
     pid_n_partitions = collections.Counter(pid)
 
-<<<<<<< HEAD
-    def preaggregate(pk_pid_rows):
-        """Aggregates per (partition_key, privacy_id)."""
-=======
     def preaggregate_fn(pk_pid_rows):
         """Aggregates rows per (partition_key, privacy_id)."""
->>>>>>> d17b7bb0
         (pk, pid), rows = pk_pid_rows
         c = s = 0
         for row in rows:
@@ -122,12 +110,7 @@
     key_fn = lambda row: (data_extractors.partition_extractor(row),
                           data_extractors.privacy_id_extractor(row))
     col = backend.map(col, lambda x: (key_fn(x), x))
-<<<<<<< HEAD
-    res = list(backend.map(backend.group_by_key(col), preaggregate))
-=======
-    res = list(backend.map(backend.group_by_key(col), preaggregate_fn))
->>>>>>> d17b7bb0
-    return res
+    return list(backend.map(backend.group_by_key(col), preaggregate_fn))
 
 
 def tune_parameters():
