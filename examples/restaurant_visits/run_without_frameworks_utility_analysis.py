--- conflicted
+++ resolved
@@ -112,12 +112,6 @@
     data_extractors = get_data_extractors()
     public_partitions = list(range(1, 8)) if FLAGS.public_partitions else None
 
-<<<<<<< HEAD
-    result = utility_analysis_engine.analyze(
-        restaurant_visits_rows, aggregate_params, data_extractors,
-        public_partitions, get_multi_params(),
-        FLAGS.partition_sampling_probability)
-=======
     options = utility_analysis_new.UtilityAnalysisOptions(
         epsilon=1,
         delta=1e-6,
@@ -126,7 +120,6 @@
         partitions_sampling_prob=FLAGS.partition_sampling_probability)
     result = utility_analysis_engine.analyze(restaurant_visits_rows, options,
                                              data_extractors, public_partitions)
->>>>>>> 1c14ac73
 
     budget_accountant.compute_budgets()
 
