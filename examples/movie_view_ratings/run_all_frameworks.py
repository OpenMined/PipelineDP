--- conflicted
+++ resolved
@@ -46,15 +46,12 @@
 flags.DEFINE_boolean(
     'private_partitions', False,
     'Output private partitions (do not calculate any DP metrics)')
-<<<<<<< HEAD
-flags.DEFINE_boolean('vector_metrics', False,
-                     'Compute DP vector metrics for rating values')
-=======
 flags.DEFINE_boolean(
     'contribution_bounds_already_enforced', False,
     'Assume the input dataset already enforces the hard-coded contribution'
     'bounds. Ignore the user identifiers.')
->>>>>>> 14b4c49d
+flags.DEFINE_boolean('vector_metrics', False,
+                     'Compute DP vector metrics for rating values')
 
 
 def calculate_private_result(movie_views, pipeline_backend):
@@ -103,14 +100,9 @@
     # element of movie view collection.
     data_extractors = pipeline_dp.DataExtractors(
         partition_extractor=lambda mv: mv.movie_id,
-<<<<<<< HEAD
-        privacy_id_extractor=lambda mv: mv.user_id,
-        value_extractor=value_extractor)
-=======
         privacy_id_extractor=(lambda mv: mv.user_id)
         if not FLAGS.contribution_bounds_already_enforced else None,
-        value_extractor=lambda mv: mv.rating)
->>>>>>> 14b4c49d
+        value_extractor=value_extractor)
 
     # Run aggregation.
     dp_result = dp_engine.aggregate(movie_views, params, data_extractors,
