--- conflicted
+++ resolved
@@ -82,12 +82,9 @@
         min_value=1,
         # .. and maximum rating of "5"
         max_value=5,
-<<<<<<< HEAD
         partition_selection_strategy=pipeline_dp.PartitionSelectionStrategy.
-        GAUSSIAN_THRESHOLDING)
-=======
+        GAUSSIAN_THRESHOLDING,
         output_noise_stddev=FLAGS.output_noise_stddev)
->>>>>>> 01ae5c13
 
     if FLAGS.pre_threshold:
         params.pre_threshold = FLAGS.pre_threshold
