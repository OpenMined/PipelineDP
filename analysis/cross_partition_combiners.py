--- conflicted
+++ resolved
@@ -12,13 +12,10 @@
 # See the License for the specific language governing permissions and
 # limitations under the License.
 """Utility Analysis cross partition combiners."""
-<<<<<<< HEAD
-import dataclasses
 
-=======
->>>>>>> 9bd3c21c
 import pipeline_dp
 from analysis import metrics
+import dataclasses
 from typing import List, Optional, Tuple
 import math
 
@@ -99,14 +96,15 @@
 
 
 def _partition_selection_per_to_cross_partition(
-<<<<<<< HEAD
-        prob_keep: float) -> metrics.PrivatePartitionSelectionUtility:
-    return metrics.PrivatePartitionSelectionUtility(
+        prob_keep: float) -> metrics.PrivatePartitionSelectionMetrics:
+    """Creates cross-partition partition selection metrics from keep probability for 1 partition."""
+    return metrics.PrivatePartitionSelectionMetrics(
         strategy=None,
         num_partitions=1,
-        dropped_partitions=metrics(mean=prob_keep,
-                                   var=prob_keep * (1 - prob_keep)),
-        ratio_dropped_data=0)  # todo: implement
+        dropped_partitions=metrics.MeanVariance(mean=prob_keep,
+                                                var=prob_keep *
+                                                (1 - prob_keep)),
+        ratio_dropped_data=0)  # todo(dvadym): implement ratio_dropped_data
 
 
 def _add_dataclasses_by_fields(dataclass1, dataclass2,
@@ -153,15 +151,4 @@
         if field.type is float:
             setattr(dataclass, field.name, value * factor)
         if dataclasses.is_dataclass(value):
-            _multiply_float_dataclasses_field(value, factor)
-=======
-        prob_keep: float) -> metrics.PrivatePartitionSelectionMetrics:
-    """Creates cross-partition partition selection metrics from keep probability for 1 partition."""
-    return metrics.PrivatePartitionSelectionMetrics(
-        strategy=None,
-        num_partitions=1,
-        dropped_partitions=metrics.MeanVariance(mean=prob_keep,
-                                                var=prob_keep *
-                                                (1 - prob_keep)),
-        ratio_dropped_data=0)  # todo(dvadym): implement ratio_dropped_data
->>>>>>> 9bd3c21c
+            _multiply_float_dataclasses_field(value, factor)